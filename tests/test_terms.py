"""A collection of tests for :module:`tenpy.networks.terms`."""
# Copyright (C) TeNPy Developers, Apache license

import numpy as np
import pytest
import copy

from tenpy.networks.terms import *
from tenpy.networks import site
from tenpy.networks import mpo
from tenpy.models.spins_nnn import SpinChainNNN2

spin_half = site.SpinHalfSite(conserve='Sz', sort_charge=True)
fermion = site.FermionSite(conserve='N')
dummy = site.Site(spin_half.leg)


def test_TermList():
    terms = [[('N', 3), ('N', 2), ('N', 3)], [('C', 0), ('N', 2), ('N', 4), ('Cd', 3), ('C', 2)],
             [('C', 0), ('N', 2), ('N', 4), ('Cd', 3), ('Cd', 0), ('C', 2)]]
    strength = [1., 2., 3.]
    terms_copy = copy.deepcopy(terms)
    terms_ordered = [[('N', 2), ('N N', 3)], [('C', 0), ('N C', 2), ('Cd', 3), ('N', 4)],
                     [('C Cd', 0), ('N C', 2), ('Cd', 3), ('N', 4)]]
    tl = TermList(terms, strength)
    print(tl)
    tl.order_combine([dummy] * 7)
    print(tl)
    assert terms == terms_copy
    assert tl.terms == terms_ordered
    assert np.all(tl.strength == np.array(strength))  # no sites -> just permute
    tl = TermList(terms, strength)
    tl.order_combine([fermion] * 3)  # should anti-commute
    assert tl.terms == terms_ordered
    assert np.all(tl.strength == np.array([1., -2., 3.]))


def test_onsite_terms():
    L = 6
    strength1 = np.arange(1., 1. + L * 0.25, 0.25)
    o1 = OnsiteTerms(L)
    for i in [1, 0, 3]:
        o1.add_onsite_term(strength1[i], i, "X_{i:d}".format(i=i))
    assert o1.onsite_terms == [{"X_0": strength1[0]},
                               {"X_1": strength1[1]},
                               {},
                               {"X_3": strength1[3]},
                               {},
                               {}] # yapf: disable
    strength2 = np.arange(2., 2. + L * 0.25, 0.25)
    o2 = OnsiteTerms(L)
    for i in [1, 4, 3, 5]:
        o2.add_onsite_term(strength2[i], i, "Y_{i:d}".format(i=i))
    o2.add_onsite_term(strength2[3], 3, "X_3")  # add to previous part
    o2.add_onsite_term(-strength1[1], 1, "X_1")  # remove previous part
    o1 += o2
    assert o1.onsite_terms == [{"X_0": strength1[0]},
                               {"X_1": 0., "Y_1": strength2[1]},
                               {},
                               {"X_3": strength1[3] + strength2[3], "Y_3": strength2[3]},
                               {"Y_4": strength2[4]},
                               {"Y_5": strength2[5]}] # yapf: disable
    o1.remove_zeros()
    assert o1.onsite_terms == [{"X_0": strength1[0]},
                               {"Y_1": strength2[1]},
                               {},
                               {"X_3": strength1[3]+ strength2[3], "Y_3": strength2[3]},
                               {"Y_4": strength2[4]},
                               {"Y_5": strength2[5]}] # yapf: disable
    # convert to term_list
    tl = o1.to_TermList()
    assert tl.terms == [[("X_0", 0)], [("Y_1", 1)], [("X_3", 3)], [("Y_3", 3)], [("Y_4", 4)],
                        [("Y_5", 5)]]
    o3, c3 = tl.to_OnsiteTerms_CouplingTerms([dummy] * L)
    assert o3.onsite_terms == o1.onsite_terms


def test_coupling_terms():
    L = 4
    sites = []
    for i in range(L):
        s = site.Site(spin_half.leg)
        s.add_op("X_{i:d}".format(i=i), 2. * np.eye(2))
        s.add_op("Y_{i:d}".format(i=i), 3. * np.eye(2))
        s.add_op("S1", 4. * np.eye(2))
        s.add_op("S2", 5. * np.eye(2))
        sites.append(s)
    strength1 = np.arange(0., 5)[:, np.newaxis] + np.arange(0., 0.625, 0.125)[np.newaxis, :]
    c1 = CouplingTerms(L)
    for i, j in [(2, 3)]:
        c1.add_coupling_term(strength1[i, j], i, j, "X_{i:d}".format(i=i), "Y_{j:d}".format(j=j))
    assert c1.max_range() == 3 - 2
    for i, j in [(0, 1), (0, 3), (0, 2)]:
        c1.add_coupling_term(strength1[i, j], i, j, "X_{i:d}".format(i=i), "Y_{j:d}".format(j=j))
    c1_des = {0: {('X_0', 'Id'): {1: {'Y_1': 0.125},
                                  2: {'Y_2': 0.25},
                                  3: {'Y_3': 0.375}}},
              2: {('X_2', 'Id'): {3: {'Y_3': 2.375}}}} # yapf: disable
    assert c1.coupling_terms == c1_des
    c1._test_terms(sites)
    assert c1.max_range() == 3 - 0
    tl1 = c1.to_TermList()
    term_list_des = [[('X_0', 0), ('Y_1', 1)], [('X_0', 0), ('Y_2', 2)], [('X_0', 0), ('Y_3', 3)],
                     [('X_2', 2), ('Y_3', 3)]]
    assert tl1.terms == term_list_des
    assert np.all(tl1.strength == [0.125, 0.25, 0.375, 2.375])
    ot1, ct1_conv = tl1.to_OnsiteTerms_CouplingTerms(sites)
    assert ot1.onsite_terms == [{}] * L
    assert ct1_conv.coupling_terms == c1_des

    mc = MultiCouplingTerms(L)
    for i, j in [(2, 3)]:  # exact same terms as c1
        mc.add_coupling_term(strength1[i, j], i, j, "X_{i:d}".format(i=i), "Y_{j:d}".format(j=j))
    assert mc.max_range() == 3 - 2
    for i, j in [(0, 1), (0, 3), (0, 2)]:  # exact same terms as c1
        mc.add_coupling_term(strength1[i, j], i, j, "X_{i:d}".format(i=i), "Y_{j:d}".format(j=j))
    #couplings now in left/ right structure from MultiCoupling

    t_des_L = {2: {('X_2', 'Id'): {-1: [1]}},
               0: {('X_0', 'Id'): {-1: [2, 3, 4]}}} # yapf: disable
    t_des_R = {5: [1, 2],
               3: {('Y_3', 'Id'): {5: [3]}},
               2: {('Y_2', 'Id'): {5: [4]}}} # yapf: disable
    c_des = [None,
             (3, 'Y_3', 0, 2.375),
             (1, 'Y_1', 0, 0.125),
             (2, 'Id', 0, 0.375),
             (1, 'Id', 0, 0.25),
            ]  # yapf: disable
    assert mc.terms_left == t_des_L
    assert mc.terms_right == t_des_R
    assert mc.connections == c_des
    assert mc.max_range() == 3 - 0
    mc.add_multi_coupling_term(20., [0, 1, 3], ['X_0', 'Y_1', 'Y_3'], ['Id', 'Id'])
    mc.add_multi_coupling_term(30., [0, 1, 3], ['X_0', 'Y_1', 'Y_3'], ['S1', 'S2'])
    mc.add_multi_coupling_term(40., [1, 2, 3], ['X_1', 'Y_2', 'Y_3'], ['Id', 'Id'])

    t_des_L = {2: {('X_2', 'Id'): {-1: [1]}},
               0: {('X_0', 'Id'): {-1: [2, 3, 4],
                                   1: {('Y_1', 'Id'): {-1: [5]}}},
                   ('X_0', 'S1'): {1: {('Y_1', 'S2'): {-1: [6]}}}},
               1: {('X_1', 'Id'): {-1: [7]}}}  # yapf: disable
    t_des_R = {5: [1, 2],
               3: {('Y_3', 'Id'): {5: [3, 5, 7]},
                   ('Y_3', 'S2'): {5: [6]}},
               2: {('Y_2', 'Id'): {5: [4]}}}  # yapf: disable
    c_des = [None,
             (3, 'Y_3', 0, 2.375),
             (1, 'Y_1', 0, 0.125),
             (2, 'Id', 0, 0.375),
             (1, 'Id', 0, 0.25),
             (2, 'Id', 0, 20.0),
             (2, 'S2', 0, 30.0),
             (2, 'Y_2', 0, 40.0)]

    assert mc.terms_left == t_des_L
    assert mc.terms_right == t_des_R
    assert mc.connections == c_des
    mc._test_terms(sites)
    # convert to TermList
    tl_mc = mc.to_TermList()
    term_list_des = [
        [('X_2', 2), ('Y_3', 3)],
        [('X_0', 0), ('Y_1', 1)],
        [('X_0', 0), ('Y_3', 3)],
        [('X_0', 0), ('Y_2', 2)],
        [('X_0', 0), ('Y_1', 1), ('Y_3', 3)],
        [('X_0', 0), ('Y_1', 1), ('Y_3', 3)],  # (!) dropped S1, S2 (!)
        [('X_1', 1), ('Y_2', 2), ('Y_3', 3)]
    ]

    assert tl_mc.terms == term_list_des
    assert np.all(tl_mc.strength == [2.375, 0.125, 0.375, 0.25, 20., 30., 40.])
    ot, mc_conv = tl_mc.to_OnsiteTerms_CouplingTerms(sites)
    assert ot1.onsite_terms == [{}] * L
    # conversion dropped the opstring names -> need to join previous counter 5/6
    del t_des_L[0][('X_0', 'S1')]
    del t_des_R[3][('Y_3', 'S2')]
    del c_des[6]
    c_des[5] = (2, 'Id', 0, 20.0 + 30.0)
    t_des_L[1][('X_1', 'Id')][-1] = [6] # dropped previous counter 6, change counter of higher terms
    t_des_R[3][('Y_3', 'Id')][5][-1] = 6
    assert mc_conv.terms_left == t_des_L
    assert mc_conv.terms_right == t_des_R
    assert mc_conv.connections == c_des

    # addition
    c2 = CouplingTerms(L)
    for i, j in [(0, 1), (1, 2)]:
        c2.add_coupling_term(strength1[i, j], i, j, "X_{i:d}".format(i=i), "Y_{j:d}".format(j=j))
    c1 += c2
    c1_des = {0: {('X_0', 'Id'): {1: {'Y_1': 0.25},
                                  2: {'Y_2': 0.25},
                                  3: {'Y_3': 0.375}}},
              1: {('X_1', 'Id'): {2: {'Y_2': 1.25}}},
              2: {('X_2', 'Id'): {3: {'Y_3': 2.375}}}} # yapf: disable
    assert c1.coupling_terms == c1_des
    c1._test_terms(sites)
    mc += c2
    t_des_L = {2: {('X_2', 'Id'): {-1: [1]}},
               0: {('X_0', 'Id'): {-1: [2, 3, 4],
                                   1: {('Y_1', 'Id'): {-1: [5]}}},
                   ('X_0', 'S1'): {1: {('Y_1', 'S2'): {-1: [6]}}}},
               1: {('X_1', 'Id'): {-1: [7, 8]}}}  # yapf: disable

    t_des_R = {5: [1, 2, 8],
               3: {('Y_3', 'Id'): {5: [3, 5, 7]},
                   ('Y_3', 'S2'): {5: [6]}},
               2: {('Y_2', 'Id'): {5: [4]}}}  # yapf: disable
    c_des = [None,
             (3, 'Y_3', 0, 2.375),
             (1, 'Y_1', 0, 0.25),
             (2, 'Id', 0, 0.375),
             (1, 'Id', 0, 0.25),
             (2, 'Id', 0, 20.0),
             (2, 'S2', 0, 30.0),
             (2, 'Y_2', 0, 40.0),
             (2, 'Y_2', 0, 1.25)]  # yapf:disable
    assert mc.terms_left == t_des_L
    assert mc.terms_right == t_des_R
    assert mc.connections == c_des
    # coupling accross mps boundary
    mc.add_multi_coupling_term(0.05, [1, 3, 5], ['X_1', 'Y_3', 'Y_1'], ['STR', 'JW'])
    assert mc.max_range() == 5 - 1
    mc._test_terms(sites)
    # remove the last coupling again
    mc.remove_zeros(tol_zero=0.1)
    assert mc.terms_left == t_des_L
    assert mc.terms_right == t_des_R
    assert mc.connections == c_des + [None]
    assert mc.max_range() == 3 - 0


def test_coupling_terms_handle_JW():
    strength = 0.25
    sites = []
    L = 4
    for i in range(L):
        s = site.Site(spin_half.leg)
        s.add_op("X_{i:d}".format(i=i), 2. * np.eye(2))
        s.add_op("Y_{i:d}".format(i=i), 3. * np.eye(2), need_JW=True)
        sites.append(s)
    mc = MultiCouplingTerms(L)
    # two-site terms
    term = [("X_1", 1), ("X_0", 4)]
    args = mc.coupling_term_handle_JW(strength, term, sites)
    # args = i, j, op_i, op_j, op_str
    assert args == (strength, 1, 4, "X_1", "X_0", "Id")
    term = [("Y_1", 1), ("Y_0", 4)]
    args = mc.coupling_term_handle_JW(strength, term, sites)
    assert args == (strength, 1, 4, "Y_1 JW", "Y_0", "JW")

    # switch order
    term = [("Y_0", 4), ("Y_1", 1)]
    term, sign = order_combine_term(term, sites)
    assert term == [("Y_1", 1), ("Y_0", 4)]
    args = mc.coupling_term_handle_JW(strength * sign, term, sites)
    assert args == (-strength, 1, 4, "Y_1 JW", "Y_0", "JW")

    # multi coupling
    term = [("X_0", 0), ("X_1", 1), ("X_3", 3)]
    args = mc.multi_coupling_term_handle_JW(strength, term, sites)
    assert args == (strength, [0, 1, 3], ["X_0", "X_1", "X_3"], ["Id", "Id"])
    term = [("X_0", 0), ("Y_1", 1), ("Y_3", 3)]
    args = mc.multi_coupling_term_handle_JW(strength, term, sites)
    assert args == (strength, [0, 1, 3], ["X_0", "Y_1 JW", "Y_3"], ["Id", "JW"])

    term = [("Y_0", 0), ("X_1", 1), ("Y_3", 3), ("X_0", 4), ("Y_2", 6), ("Y_3", 7)]
    args = mc.multi_coupling_term_handle_JW(strength, term, [dummy] * 4)
    assert args == (strength, [0, 1, 3, 4, 6, 7], [op[0] for op in term], ["Id"] * (len(term) - 1))
    args = mc.multi_coupling_term_handle_JW(strength, term, sites)
    print(args)
    assert args == (strength, [0, 1, 3, 4, 6,
                               7], ["Y_0 JW", "X_1 JW", "Y_3", "X_0", "Y_2 JW",
                                    "Y_3"], ["JW", "JW", "Id", "Id", "JW"])

    term = [
        ("Y_3", 7),
        ("X_1", 1),
        ("Y_0", 0),
        ("X_0", 4),
        ("Y_2", 6),
        ("Y_3", 3),
    ]
    term, sign = order_combine_term(term, sites)
    args = mc.multi_coupling_term_handle_JW(strength * sign, term, sites)
    print(args)
    assert args == (strength, [0, 1, 3, 4, 6,
                               7], ["Y_0 JW", "X_1 JW", "Y_3", "X_0", "Y_2 JW",
                                    "Y_3"], ["JW", "JW", "Id", "Id", "JW"])


def test_exp_decaying_terms():
    ## subsites == subsites_start
    # check finite version
    L = 8
    spin = site.Site(spin_half.leg)
    spin.add_op("X", 2. * np.eye(2))
    spin.add_op("Y", 3. * np.eye(2))
    sites = [spin] * L
    edt = ExponentiallyDecayingTerms(L)
    p, l = 3., 0.5
    edt.add_exponentially_decaying_coupling(p, l, 'X', 'Y', subsites=[0, 2, 4, 6])
    edt._test_terms(sites)
    ts = edt.to_TermList(bc='finite', cutoff=0.01)
    ts_desired = [
        [("X", 0), ("Y", 2)],
        [("X", 0), ("Y", 4)],
        [("X", 0), ("Y", 6)],
        [("X", 2), ("Y", 4)],
        [("X", 2), ("Y", 6)],
        [("X", 4), ("Y", 6)],
    ]
    assert ts.terms == ts_desired
    assert np.all(ts.strength == p * np.array([l, l**2, l**3, l, l**2, l]))

    # check whether the MPO construction works by comparing MPOs
    # constructed from ts vs. directly
    H1 = mpo.MPOGraph.from_term_list(ts, sites, bc='finite', unit_cell_width=L).build_MPO()  # Chain geometry
    G = mpo.MPOGraph(sites, bc='finite', unit_cell_width=len(sites))
    edt.add_to_graph(G)
    G.test_sanity()
    G.add_missing_IdL_IdR()
    H2 = G.build_MPO()
    assert H1.is_equal(H2)

    # check infinite versions
    cutoff = 0.01
    cutoff_range = 8
    assert p * l**cutoff_range > cutoff > p * l**(cutoff_range + 1)
    ts = edt.to_TermList(bc='infinite', cutoff=cutoff)
    ts_desired = ([[("X", 0), ("Y", 0 + 2 * i)] for i in range(1, cutoff_range + 1)] +
                  [[("X", 2), ("Y", 2 + 2 * i)] for i in range(1, cutoff_range + 1)] +
                  [[("X", 4), ("Y", 4 + 2 * i)] for i in range(1, cutoff_range + 1)] +
                  [[("X", 6), ("Y", 6 + 2 * i)] for i in range(1, cutoff_range + 1)])  # yapf: disable
    assert ts.terms == ts_desired
    strength_desired = np.tile(l**np.arange(1, cutoff_range + 1) * p, 4)
    assert np.all(ts.strength == strength_desired)
    G = mpo.MPOGraph(sites, bc='infinite', unit_cell_width=len(sites))
    edt.add_to_graph(G)
    G.test_sanity()
    G.add_missing_IdL_IdR()
    H2 = G.build_MPO()
<<<<<<< HEAD
    H1 = mpo.MPOGraph.from_term_list(ts, sites, bc='infinite', unit_cell_width=L).build_MPO()
    assert H1.is_equal(H2, cutoff)
=======
    H1 = mpo.MPOGraph.from_term_list(ts, sites, bc='infinite').build_MPO()
    assert H1.is_equal(H2, cutoff)


    ## subsites != subsites_start - 1
    # check finite version
    L = 8
    spin = site.Site(spin_half.leg)
    spin.add_op("X", 2. * np.eye(2))
    spin.add_op("Y", 3. * np.eye(2))
    sites = [spin] * L
    edt = ExponentiallyDecayingTerms(L)
    p, l = 3., 0.5
    edt.add_exponentially_decaying_coupling(p, l, 'X', 'Y', subsites=[1, 3, 5, 7], subsites_start=[0, 2, 4, 6])
    edt._test_terms(sites)
    ts = edt.to_TermList(bc='finite', cutoff=0.01)
    ts_desired = [
        [("X", 0), ("Y", 1)],
        [("X", 0), ("Y", 3)],
        [("X", 0), ("Y", 5)],
        [("X", 0), ("Y", 7)],
        [("X", 2), ("Y", 3)],
        [("X", 2), ("Y", 5)],
        [("X", 2), ("Y", 7)],
        [("X", 4), ("Y", 5)],
        [("X", 4), ("Y", 7)],
        [("X", 6), ("Y", 7)],
    ]
    assert ts.terms == ts_desired
    assert np.all(ts.strength == p * np.array([l, l**2, l**3, l**4, l, l**2, l**3, l, l**2, l]))

    # check whether the MPO construction works by comparing MPOs
    # constructed from ts vs. directly
    H1 = mpo.MPOGraph.from_term_list(ts, sites, bc='finite').build_MPO()
    G = mpo.MPOGraph(sites, bc='finite')
    edt.add_to_graph(G)
    G.test_sanity()
    G.add_missing_IdL_IdR()
    H2 = G.build_MPO()
    assert H1.is_equal(H2)

    # check infinite versions
    cutoff = 0.01
    cutoff_range = 8
    assert p * l**cutoff_range > cutoff > p * l**(cutoff_range + 1)
    ts = edt.to_TermList(bc='infinite', cutoff=cutoff)
    ts_desired = ([[("X", 0), ("Y", -1 + 2 * i)] for i in range(1, cutoff_range + 1)] +
                  [[("X", 2), ("Y", 1 + 2 * i)] for i in range(1, cutoff_range + 1)] +
                  [[("X", 4), ("Y", 3 + 2 * i)] for i in range(1, cutoff_range + 1)] +
                  [[("X", 6), ("Y", 5 + 2 * i)] for i in range(1, cutoff_range + 1)])  # yapf: disable
    assert ts.terms == ts_desired
    strength_desired = np.tile(l**np.arange(1, cutoff_range + 1) * p, 4)
    assert np.all(ts.strength == strength_desired)
    G = mpo.MPOGraph(sites, bc='infinite')
    edt.add_to_graph(G)
    G.test_sanity()
    G.add_missing_IdL_IdR()
    H2 = G.build_MPO()
    H1 = mpo.MPOGraph.from_term_list(ts, sites, bc='infinite').build_MPO()
    assert H1.is_equal(H2, cutoff)


    ## subsites != subsites_start - 2
    # check finite version
    L = 8
    spin = site.Site(spin_half.leg)
    spin.add_op("X", 2. * np.eye(2))
    spin.add_op("Y", 3. * np.eye(2))
    sites = [spin] * L
    edt = ExponentiallyDecayingTerms(L)
    p, l = 3., 0.5
    edt.add_exponentially_decaying_coupling(p, l, 'X', 'Y', subsites=[0, 2, 4, 6], subsites_start=[1, 3, 5, 7])
    edt._test_terms(sites)
    ts = edt.to_TermList(bc='finite', cutoff=0.01)
    ts_desired = [
        [("X", 1), ("Y", 2)],
        [("X", 1), ("Y", 4)],
        [("X", 1), ("Y", 6)],
        [("X", 3), ("Y", 4)],
        [("X", 3), ("Y", 6)],
        [("X", 5), ("Y", 6)],
    ]
    assert ts.terms == ts_desired
    assert np.all(ts.strength == p * np.array([l, l**2, l**3, l, l**2, l]))

    # check whether the MPO construction works by comparing MPOs
    # constructed from ts vs. directly
    H1 = mpo.MPOGraph.from_term_list(ts, sites, bc='finite').build_MPO()
    G = mpo.MPOGraph(sites, bc='finite')
    edt.add_to_graph(G)
    G.test_sanity()
    G.add_missing_IdL_IdR()
    H2 = G.build_MPO()
    assert H1.is_equal(H2)

    # check infinite versions
    cutoff = 0.01
    cutoff_range = 8
    assert p * l**cutoff_range > cutoff > p * l**(cutoff_range + 1)
    ts = edt.to_TermList(bc='infinite', cutoff=cutoff)
    ts_desired = ([[("X", 1), ("Y", 0 + 2 * i)] for i in range(1, cutoff_range + 1)] +
                  [[("X", 3), ("Y", 2 + 2 * i)] for i in range(1, cutoff_range + 1)] +
                  [[("X", 5), ("Y", 4 + 2 * i)] for i in range(1, cutoff_range + 1)] +
                  [[("X", 7), ("Y", 6 + 2 * i)] for i in range(1, cutoff_range + 1)])  # yapf: disable
    print(ts.terms)
    print(ts_desired)
    assert ts.terms == ts_desired
    strength_desired = np.tile(l**np.arange(1, cutoff_range + 1) * p, 4)
    assert np.all(ts.strength == strength_desired)
    G = mpo.MPOGraph(sites, bc='infinite')
    edt.add_to_graph(G)
    G.test_sanity()
    G.add_missing_IdL_IdR()
    H2 = G.build_MPO()
    H1 = mpo.MPOGraph.from_term_list(ts, sites, bc='infinite').build_MPO()
    assert H1.is_equal(H2, cutoff)


@pytest.mark.parametrize('bc', ['finite', 'infinite'])
def test_exp_non_uniform_decaying_terms(bc):
    L = 8
    subsite_step = 2
    subsites = np.arange(0, L, subsite_step)
    cutoff = 1e-2
    spin = site.Site(spin_half.leg)
    spin.add_op("X", 2. * np.eye(2))
    spin.add_op("Y", 3. * np.eye(2))
    sites = [spin] * L

    edt = ExponentiallyDecayingTerms(L)
    p = 3.
    l = 1. / (1 + np.arange(L))
    edt.add_exponentially_decaying_coupling(p, l, 'X', 'Y', subsites=subsites)
    edt._test_terms(sites)

    # check if ExponentiallyDecayingTerms.to_TermList and ExponentiallyDecayingTerms.add_to_graph
    # yield the same MPO
    ts = edt.to_TermList(bc=bc, cutoff=cutoff)
    H1 = mpo.MPOGraph.from_term_list(ts, sites, bc=bc).build_MPO()
    G = mpo.MPOGraph(sites, bc=bc)
    edt.add_to_graph(G)
    G.test_sanity()
    G.add_missing_IdL_IdR()
    H2 = G.build_MPO()
    assert H1.is_equal(H2, eps=1e-10 if bc == 'finite' else cutoff)

    # check term list
    ts_desired = []
    strength_desired = []
    for n, i in enumerate(subsites):
        for m in range(n + 1, 1000):
            j = subsites[m % len(subsites)] + (m // len(subsites)) * L
            subsite_idcs = np.arange(n, m) % len(subsites)
            strength = p * np.prod(l[subsites[subsite_idcs]])
            if bc == 'finite' and m >= len(subsites):
                break
            if bc == 'infinite' and strength < cutoff:
                break
            ts_desired.append([('X', i), ('Y', j)])
            strength_desired.append(strength)
    # check if we build the desired objects correctly: check vs hardcoded result
    if bc == 'finite':
        assert ts_desired == [
            [("X", 0), ("Y", 2)],
            [("X", 0), ("Y", 4)],
            [("X", 0), ("Y", 6)],
            [("X", 2), ("Y", 4)],
            [("X", 2), ("Y", 6)],
            [("X", 4), ("Y", 6)],
        ]
        decay_factors = [l[0], l[0] * l[2], l[0] * l[2] * l[4], l[2], l[2] * l[4], l[4]]
        assert strength_desired == [p * d for d in decay_factors]
    else:
        for (opi, i), (opj, j) in ts_desired:
            assert opi == 'X'
            assert opj == 'Y'
            assert j > i
            assert (j - i) % subsite_step == 0
            assert i in subsites
        assert ts_desired[:3] == [[("X", 0), ("Y", 2)], [("X", 0), ("Y", 4)], [("X", 0), ("Y", 6)]]
        i = ts_desired.index([('X', 2), ('Y', 4)])
        assert ts_desired[i:i+3] == [[('X', 2), ('Y', 4)], [('X', 2), ('Y', 6)], [('X', 2), ('Y', 8)]]
        i = ts_desired.index([('X', 4), ('Y', 6)])
        assert ts_desired[i:i+3] == [[('X', 4), ('Y', 6)], [('X', 4), ('Y', 8)], [('X', 4), ('Y', 10)]]
    # check term list
    assert ts.terms == ts_desired
    assert np.all(ts.strength == np.array(strength_desired))

@pytest.mark.parametrize('bc', ['finite', 'infinite'])
def test_exp_non_uniform_decaying_terms_subsites_start(bc):
    L = 8
    subsite_step = 2
    subsites = np.arange(0, L, subsite_step)
    subsites_start = np.arange(1, L, subsite_step)
    cutoff = 1e-2
    spin = site.Site(spin_half.leg)
    spin.add_op("X", 2. * np.eye(2))
    spin.add_op("Y", 3. * np.eye(2))
    sites = [spin] * L

    edt = ExponentiallyDecayingTerms(L)
    p = 3.
    l = 1. / (1 + np.arange(L))
    edt.add_exponentially_decaying_coupling(p, l, 'X', 'Y', subsites=subsites, subsites_start=subsites_start)
    edt._test_terms(sites)

    # check if ExponentiallyDecayingTerms.to_TermList and ExponentiallyDecayingTerms.add_to_graph
    # yield the same MPO
    ts = edt.to_TermList(bc=bc, cutoff=cutoff)
    H1 = mpo.MPOGraph.from_term_list(ts, sites, bc=bc).build_MPO()
    G = mpo.MPOGraph(sites, bc=bc)
    edt.add_to_graph(G)
    G.test_sanity()
    G.add_missing_IdL_IdR()
    H2 = G.build_MPO()
    assert H1.is_equal(H2, eps=1e-10 if bc == 'finite' else cutoff)
    
    # check term list
    ts_desired = []
    strength_desired = []
    for n, i in enumerate(subsites_start):
        for m in range(n + 1, 1000):
            j = subsites[m % len(subsites)] + (m // len(subsites)) * L
            subsite_idcs = np.arange(n+1, m) % len(subsites)
            strength = p * np.prod([l[i]] + list(l[subsites[subsite_idcs]]))
            if bc == 'finite' and m >= len(subsites):
                break
            if bc == 'infinite' and strength < cutoff:
                break
            ts_desired.append([('X', i), ('Y', j)])
            strength_desired.append(strength)
    # check if we build the desired objects correctly: check vs hardcoded result
    if bc == 'finite':
        assert ts_desired == [
            [("X", 1), ("Y", 2)],
            [("X", 1), ("Y", 4)],
            [("X", 1), ("Y", 6)],
            [("X", 3), ("Y", 4)],
            [("X", 3), ("Y", 6)],
            [("X", 5), ("Y", 6)],
        ]
        decay_factors = [l[1], l[1] * l[2], l[1] * l[2] * l[4], l[3], l[3] * l[4], l[5]]
        assert strength_desired == [p * d for d in decay_factors]
    else:
        for (opi, i), (opj, j) in ts_desired:
            assert opi == 'X'
            assert opj == 'Y'
            assert j > i
            assert (j - i) % subsite_step == 1
            assert i in subsites_start
        assert ts_desired[:3] == [[("X", 1), ("Y", 2)], [("X", 1), ("Y", 4)], [("X", 1), ("Y", 6)]]
        i = ts_desired.index([('X', 3), ('Y', 4)])
        assert ts_desired[i:i+3] == [[('X', 3), ('Y', 4)], [('X', 3), ('Y', 6)], [('X', 3), ('Y', 8)]]
        i = ts_desired.index([('X', 5), ('Y', 6)])
        assert ts_desired[i:i+3] == [[('X', 5), ('Y', 6)], [('X', 5), ('Y', 8)], [('X', 5), ('Y', 10)]]
    # check term list
    assert ts.terms == ts_desired
    assert np.all(ts.strength == np.array(strength_desired))


@pytest.mark.parametrize('i', [0, 3, -1])
@pytest.mark.parametrize('subsites', [None, np.array([0, 3, 4, 6, 7])])
@pytest.mark.parametrize('uniform', [True, False])
def test_exponentially_decaying_centered_terms(i, subsites, uniform):
    L = 8
    spin = site.Site(spin_half.leg)
    spin.add_op("X", 2. * np.eye(2))
    spin.add_op("Y", 3. * np.eye(2))
    sites = [spin] * L

    edt = ExponentiallyDecayingTerms(L)
    p = 3.
    if uniform:
        l_arg = .5
        l_compare = np.full((L,), l_arg)
    else:
        l_arg = l_compare = 1. / (1 + np.arange(L))
    edt.add_centered_exponentially_decaying_term(p, l_arg, 'X', 'Y', i, subsites=subsites)
    edt._test_terms(sites)

    # check if ExponentiallyDecayingTerms.to_TermList and ExponentiallyDecayingTerms.add_to_graph
    # yield the same MPO
    ts = edt.to_TermList(bc='finite', cutoff=1e-6)
    H1 = mpo.MPOGraph.from_term_list(ts, sites, bc='finite').build_MPO()
    G = mpo.MPOGraph(sites, bc='finite')
    edt.add_to_graph(G)
    G.test_sanity()
    G.add_missing_IdL_IdR()
    H2 = G.build_MPO()
    assert H1.is_equal(H2, eps=1e-10)

    # check term list
    if i < 0:
        i = i + L
    if subsites is None:
        ts_desired = [[('Y', j), ('X', i)] for j in range(i)] \
            + [[('X', i), ('Y', j)] for j in range(i + 1, L)]
        strength_desired = [p * np.prod(l_compare[j + 1:i + 1]) for j in range(i)] \
            + [p * np.prod(l_compare[i:j]) for j in range(i + 1, L)]
    else:
        ts_desired = [[('Y', j), ('X', i)] for j in subsites if j < i] \
            + [[('X', i), ('Y', j)] for j in subsites if j > i]
        strength_desired = []
        for j in subsites:
            if j == i:
                continue
            if j < i:
                which_sites = subsites[(j < subsites) & (subsites <= i)]
            else:
                which_sites = subsites[(i <= subsites) & (subsites < j)]
            strength_desired.append(p * np.prod(l_compare[which_sites]))
    assert ts.terms == ts_desired
    assert np.array_equal(ts.strength, strength_desired)


@pytest.mark.parametrize('bc', ['finite', 'infinite'])
def test_mpo_to_term_list(bc):
    # Addresses PR 477 / 479
    L = 6
    model = SpinChainNNN2(dict(bc_MPS=bc, Jx=0, Jy=0, Jz=1, Jxp=0, Jyp=0, Jzp=1, L=6, S=.5))
    ts = model.H_MPO.to_TermList(['Id', 'Sp', 'Sm', 'Sz'])
    ts_expected = [[('Sz', i), ('Sz', i + 1)] for i in range(L - 1)]
    ts_expected += [[('Sz', i), ('Sz', i + 2)] for i in range(L - 2)]
    if bc == 'infinite':
        ts_expected += [[('Sz', L - 1), ('Sz', L)]]
        ts_expected += [[('Sz', L - 2), ('Sz', L)], [('Sz', L - 1), ('Sz', L + 1)]]
    # do not have correct order
    print(sorted(ts_expected))
    print()
    print(sorted(ts.terms))
    assert len(ts.terms) == len(ts_expected)
    assert sorted(ts.terms) == sorted(ts_expected)
>>>>>>> 61234f29
<|MERGE_RESOLUTION|>--- conflicted
+++ resolved
@@ -341,11 +341,7 @@
     G.test_sanity()
     G.add_missing_IdL_IdR()
     H2 = G.build_MPO()
-<<<<<<< HEAD
     H1 = mpo.MPOGraph.from_term_list(ts, sites, bc='infinite', unit_cell_width=L).build_MPO()
-    assert H1.is_equal(H2, cutoff)
-=======
-    H1 = mpo.MPOGraph.from_term_list(ts, sites, bc='infinite').build_MPO()
     assert H1.is_equal(H2, cutoff)
 
 
@@ -676,5 +672,4 @@
     print()
     print(sorted(ts.terms))
     assert len(ts.terms) == len(ts_expected)
-    assert sorted(ts.terms) == sorted(ts_expected)
->>>>>>> 61234f29
+    assert sorted(ts.terms) == sorted(ts_expected)