"""A collection of tests for (classes in) :mod:`tenpy.models.model`."""
# Copyright (C) TeNPy Developers, Apache license

import itertools

from tenpy.models import model, lattice
from tenpy.models.xxz_chain import XXZChain
from tenpy.models.spins import DipolarSpinChain
import tenpy.networks.site
import tenpy.linalg.np_conserved as npc
from tenpy.algorithms.exact_diag import ExactDiag, get_numpy_Hamiltonian
import numpy as np
import numpy.testing as npt
import pytest

spin_half_site = tenpy.networks.site.SpinHalfSite('Sz', sort_charge=False)

fermion_site = tenpy.networks.site.FermionSite('N')

__all__ = ["check_model_sanity", "check_general_model"]


def check_model_sanity(M, hermitian=True):
    """call M.test_sanity() for all different subclasses of M."""
    if isinstance(M, model.CouplingModel):
        model.CouplingModel.test_sanity(M)
    if isinstance(M, model.NearestNeighborModel):
        model.NearestNeighborModel.test_sanity(M)
        if hermitian:
            for i, H in enumerate(M.H_bond):
                if H is not None:
                    err = npc.norm(H - H.conj().transpose(H.get_leg_labels()))
                    if err > 1.e-14:
                        print(H)
                        raise ValueError("H on bond {i:d} not hermitian".format(i=i))
    if isinstance(M, model.MPOModel):
        model.MPOModel.test_sanity(M)
        if hermitian:
            assert M.H_MPO.is_hermitian()


def check_general_model(ModelClass, model_pars={}, check_pars={}, hermitian=True):
    """Create a model for different sets of parameters and check its sanity.

    Parameters
    ----------
    ModelClass :
        We generate models of this class
    model_pars : dict
        Model parameters used.
    check_pars : dict
        pairs (`key`, `list of values`); we update ``model_pars[key]`` with any values of
        ``check_pars[key]`` (in each possible combination!) and create a model for it.
    hermitian : bool
        If True, check that the Hamiltonian is Hermitian.
    """
    if len(check_pars) == 0:
        M = ModelClass(model_pars.copy())
        check_model_sanity(M, hermitian)
        return
    for vals in itertools.product(*list(check_pars.values())):
        print("-" * 40)
        params = model_pars.copy()
        for k, v in zip(list(check_pars.keys()), vals):
            params[k] = v
        print("check_model_sanity with following parameters:")
        print(params)
        M = ModelClass(params)
        check_model_sanity(M, hermitian)


def test_CouplingModel():
    for bc in ['open', 'periodic']:
        spin_half_lat = lattice.Chain(5, spin_half_site, bc=bc, bc_MPS='finite')
        M = model.CouplingModel(spin_half_lat)
        M.add_coupling(1.2, 0, 'Sz', 0, 'Sz', 1)
        M.test_sanity()
        M.calc_H_MPO()
        if bc == 'periodic':
            with pytest.raises(ValueError, match="initialize H_bond for a NearestNeighborModel"):
                M.calc_H_bond()  # should raise a ValueError
                # periodic bc but finite bc_MPS leads to a long-range coupling
        else:
            M.calc_H_bond()


def test_ext_flux():
    Lx, Ly = 3, 4
    lat = lattice.Square(Lx, Ly, fermion_site, bc=['periodic', 'periodic'], bc_MPS='infinite')
    M = model.CouplingModel(lat)
    strength = 1.23
    strength_array = np.ones((Lx, Ly)) * strength
    for phi in [0, 2 * np.pi]:  # flux shouldn't do anything
        print("phi = ", phi)
        for dx in [1, 0], [0, 1], [0, 2], [1, -1], [-2, 2]:
            print("dx = ", dx)
            strength_flux = M.coupling_strength_add_ext_flux(strength, [1, 0], [0, phi])
            npt.assert_array_almost_equal_nulp(strength_flux, strength_array, 10)
    for phi in [np.pi / 2, 0.123]:
        print("phi = ", phi)
        strength_hop_x = M.coupling_strength_add_ext_flux(strength, [1, 0], [0, phi])
        npt.assert_array_almost_equal_nulp(strength_hop_x, strength_array, 10)
        expect_y_1 = np.array(strength_array, dtype=np.complex128)
        expect_y_1[:, -1:] = strength * np.exp(1.j * phi)
        for dx in [[0, 1], [0, -1], [1, -1], [1, 1]]:
            print("dx = ", dx)
            strength_hop_y_1 = M.coupling_strength_add_ext_flux(strength, dx, [0, phi])
            if dx[1] < 0:
                npt.assert_array_almost_equal_nulp(strength_hop_y_1, expect_y_1, 10)
            else:
                npt.assert_array_almost_equal_nulp(strength_hop_y_1, np.conj(expect_y_1), 10)
        expect_y_2 = np.array(strength_array, dtype=np.complex128)
        expect_y_2[:, -2:] = strength * np.exp(1.j * phi)
        for dx in [[0, 2], [0, -2], [1, 2], [3, 2]]:
            print("dx = ", dx)
            strength_hop_y_2 = M.coupling_strength_add_ext_flux(strength, dx, [0, phi])
            if dx[1] < 0:
                npt.assert_array_almost_equal_nulp(strength_hop_y_2, expect_y_2, 10)
            else:
                npt.assert_array_almost_equal_nulp(strength_hop_y_2, np.conj(expect_y_2), 10)


def test_CouplingModel_shift(Lx=3, Ly=3, shift=1):
    bc = ['periodic', shift]
    spin_half_square = lattice.Square(Lx, Ly, spin_half_site, bc=bc, bc_MPS='infinite')
    M = model.CouplingModel(spin_half_square)
    M.add_coupling(1.2, 0, 'Sz', 0, 'Sz', [1, 0])
    M.add_multi_coupling(0.8, [('Sz', [0, 0], 0), ('Sz', [0, 1], 0), ('Sz', [1, 0], 0)])
    M.test_sanity()
    H = M.calc_H_MPO()
    dims = [W.shape[0] for W in H._W]
    # check translation invariance of the MPO: at least the dimensions should fit
    # (the states are differently ordered, so the matrices differ!)
    for i in range(1, Lx):
        assert dims[:Ly] == dims[i * Ly:(i + 1) * Ly]


def test_CouplingModel_fermions():
    for bc, bc_MPS in zip(['open', 'periodic'], ['finite', 'infinite']):
        fermion_lat = lattice.Chain(5, fermion_site, bc=bc, bc_MPS=bc_MPS)
        M = model.CouplingModel(fermion_lat)
        M.add_coupling(1.2, 0, 'Cd', 0, 'C', 1, 'JW')
        M.add_coupling(1.2, 0, 'Cd', 0, 'C', -1, 'JW')
        M.test_sanity()
        M.calc_H_MPO()
        M.calc_H_bond()


def test_CouplingModel_explicit():
    fermion_lat_cyl = lattice.Square(1, 2, fermion_site, bc='periodic', bc_MPS='infinite')
    M = model.CouplingModel(fermion_lat_cyl)
    M.add_onsite(0.125, 0, 'N')
    M.add_coupling(0.25, 0, 'Cd', 0, 'C', (0, 1), None)  # auto-determine JW-string!
    M.add_coupling(0.25, 0, 'Cd', 0, 'C', (0, -1), None)
    M.add_coupling(1.5, 0, 'Cd', 0, 'C', (1, 0), None)
    M.add_coupling(1.5, 0, 'Cd', 0, 'C', (-1, 0), None)
    M.add_coupling(4., 0, 'N', 0, 'N', (-2, -1), None)  # a full unit cell inbetween!
    H_mpo = M.calc_H_MPO()
    W0_new = H_mpo.get_W(0)
    W1_new = H_mpo.get_W(1)
    Id, JW, N = fermion_site.Id, fermion_site.JW, fermion_site.N
    Cd, C = fermion_site.Cd, fermion_site.C
    CdJW = Cd.matvec(JW)  # = Cd
    JWC = JW.matvec(C)  # = C
    #  H_MPO_graph = tenpy.networks.mpo.MPOGraph.from_terms((M.all_onsite_terms(),
    #                                                        M.all_coupling_terms(),
    #                                                        M.exp_decaying_terms),
    #                                                       M.lat.mps_sites(),
    #                                                       M.lat.bc_MPS,
    #                                                       unit_cell_width=M.lat.mps_unit_cell_width)
    #  H_MPO_graph._set_ordered_states()
    #  from pprint import pprint
    #  pprint(H_MPO_graph._ordered_states)
    #  print(M.all_coupling_terms().to_TermList())
    #  [{'IdL': 0,
    #    ('left', 0, 'Cd JW', 'JW'): 1,
    #    ('left', 0, 'JW C', 'JW'): 2,
    #    ('left', 0, 'N', 'Id'): 3,
    #    ('left', 1, 'Cd JW', 'JW'): 4,
    #    ('left', 1, 'JW C', 'JW'): 5,
    #    ('left', 1, 'N', 'Id'): 6,
    #    ('left', 0, 'N', 'Id', 2, 'Id', 'Id'): 7,
    #    ('left', 1, 'N', 'Id', 3, 'Id', 'Id'): 8},
    #    'IdR': 9,
    #   {'IdL': 0,
    #    ('left', 0, 'Cd JW', 'JW'): 1,
    #    ('left', 0, 'JW C', 'JW'): 2,
    #    ('left', 0, 'N', 'Id'): 3,
    #    ('left', 1, 'Cd JW', 'JW'): 4,
    #    ('left', 1, 'JW C', 'JW'): 5,
    #    ('left', 1, 'N', 'Id'): 6},
    #    ('left', 0, 'N', 'Id', 2, 'Id', 'Id'): 7,
    #    ('left', 0, 'N', 'Id', 2, 'Id', 'Id', 4, 'Id', 'Id'): 8,
    #    'IdR': 9,
    #  0.50000 * Cd JW_0 C_1 +
    #  1.50000 * Cd JW_0 C_2 +
    #  0.50000 * JW C_0 Cd_1 +
    #  1.50000 * JW C_0 Cd_2 +
    #  4.00000 * N_0 N_5 +
    #  1.50000 * Cd JW_1 C_3 +
    #  1.50000 * JW C_1 Cd_3 +
    #  4.00000 * N_1 N_4
    # yapf: disable
    W0_ex = [[Id,   CdJW, JWC,  N,    None, None, None, None, None, N*0.125],
             [None, None, None, None, None, None, None, None, None, C*1.5],
             [None, None, None, None, None, None, None, None, None, Cd*1.5],
             [None, None, None, None, None, None, None, Id,   None, None],
             [None, None, None, None, JW,   None, None, None, None, None],
             [None, None, None, None, None, JW,   None, None, None, None],
             [None, None, None, None, None, None, Id,   None, None, None],
             [None, None, None, None, None, None, None, None, Id,   None],
             [None, None, None, None, None, None, None, None, None, N*4.0],
             [None, None, None, None, None, None, None, None, None, Id]]
    W1_ex = [[Id,   None, None, None, CdJW, JWC,  N,    None, None, N*0.125],
             [None, JW,   None, None, None, None, None, None, None, C*0.5],
             [None, None, JW,   None, None, None, None, None, None, Cd*0.5],
             [None, None, None, Id,   None, None, None, None, None, None],
             [None, None, None, None, None, None, None, None, None, C*1.5],
             [None, None, None, None, None, None, None, None, None, Cd*1.5],
             [None, None, None, None, None, None, None, None, Id,   None],
             [None, None, None, None, None, None, None, Id,   None, None],
             [None, None, None, None, None, None, None, None, None, N*4.0],
             [None, None, None, None, None, None, None, None, None, Id]]

    # yapf: enable
    W0_ex = npc.grid_outer(W0_ex, W0_new.legs[:2])
    W1_ex = npc.grid_outer(W1_ex, W1_new.legs[:2])
    assert npc.norm(W0_new - W0_ex)**2 == 0.  # coupling constants: no rounding errors
    assert npc.norm(W1_new - W1_ex)**2 == 0.  # coupling constants: no rounding errors


@pytest.mark.parametrize("use_plus_hc, JW", [(False, 'JW'), (False, None), (True, None)])
def test_CouplingModel_multi_couplings_explicit(use_plus_hc, JW):
    fermion_lat_cyl = lattice.Square(1, 2, fermion_site, bc='periodic', bc_MPS='infinite')
    M = model.CouplingModel(fermion_lat_cyl)
    # create a weird fermionic model with 3-body interactions
    M.add_onsite(0.125, 0, 'N')
    M.add_coupling(0.25, 0, 'Cd', 0, 'C', (0, 1), plus_hc=use_plus_hc)
    M.add_coupling(1.5, 0, 'Cd', 0, 'C', (1, 0), JW, plus_hc=use_plus_hc)
    if not use_plus_hc:
        M.add_coupling(0.25, 0, 'Cd', 0, 'C', (0, -1), JW)
        M.add_coupling(1.5, 0, 'Cd', 0, 'C', (-1, 0), JW)
    # multi_coupling with a full unit cell inbetween the operators!
    M.add_multi_coupling(4., [('N', (0, 0), 0), ('N', (-2, -1), 0)])
    # some weird mediated hopping along the diagonal
    M.add_multi_coupling(1.125, [('N', (0, 0), 0), ('Cd', (0, 1), 0), ('C', (1, 0), 0)])
    H_mpo = M.calc_H_MPO()
    W0_new = H_mpo.get_W(0)
    W1_new = H_mpo.get_W(1)
    Id, JW, N = fermion_site.Id, fermion_site.JW, fermion_site.N
    Cd, C = fermion_site.Cd, fermion_site.C
    CdJW = Cd.matvec(JW)  # = Cd
    JWC = JW.matvec(C)  # = C
    NJW = N.matvec(JW)
    # yapf: disable
    H_MPO_graph = tenpy.networks.mpo.MPOGraph.from_terms((M.all_onsite_terms(),
                                                          M.all_coupling_terms(),
                                                          M.exp_decaying_terms),
                                                         M.lat.mps_sites(),
                                                         M.lat.bc_MPS,
                                                         unit_cell_width=M.lat.mps_unit_cell_width)
    H_MPO_graph._set_ordered_states()
    from pprint import pprint
    pprint(H_MPO_graph._ordered_states)
    pprint(H_MPO_graph._build_grids())
    print(M.all_coupling_terms().to_TermList())
    #  0.50000 * Cd JW_0 C_1 +
    #  1.50000 * Cd JW_0 C_2 +
    #  0.50000 * JW C_0 Cd_1 +
    #  1.50000 * JW C_0 Cd_2 +
    #  1.50000 * Cd JW_1 C_3 +
    #  1.50000 * JW C_1 Cd_3 +
    #  4.00000 * N_0 N_5 +
    #  4.00000 * N_1 N_4 +
    #  1.12500 * N_0 Cd JW_1 C_2 +
    #  1.12500 * Cd JW_0 N JW_1 C_3

    W0_ex = [[Id,   CdJW, JWC,  N,    None, None, None, None, None, N*0.125],
             [None, None, None, None, None, Id,   None, None, None, None],
             [None, None, None, None, None, None, JW*1.5,   None, None, None],
             [None, None, None, None, None, None, None, JW*1.5,   None, None],
             [None, None, None, None, Id,   None, None, None, None, None],
             [None, None, None, None, None, None, JW*1.125, None, None, None],
             [None, None, None, None, None, None, None, None, None, C],
             [None, None, None, None, None, None, None, None, None, Cd],
             [None, None, None, None, None, None, None, None, None, N],
             [None, None, None, None, None, None, None, None, Id,   None],
             [None, None, None, None, None, None, None, None, None, Id]]

    W1_ex = [[Id,   None, CdJW, JWC,  N,    None, None, None, None, None, N*0.125],
             [None, None, None, None, None, NJW,  JW*1.5, None, None, None, C*0.5],
             [None, None, None, None, None, None, None, JW*1.5, None, None, Cd*0.5],
             [None, Id,   None, None, None, None, CdJW*1.125, None, None, None, None],
             [None, None, None, None, None, None, None, None, Id*4., None, None],
             [None, None, None, None, None, None, None, None, None, Id*4., None],
             [None, None, None, None, None, None, None, None, None, None, C],
             [None, None, None, None, None, None, None, None, None, None, Cd],
             [None, None, None, None, None, None, None, None, None, None, N],
             [None, None, None, None, None, None, None, None, None, None, Id]]
    # yapf: enable
    W0_ex = npc.grid_outer(W0_ex, W0_new.legs[:2])
    assert npc.norm(W0_new - W0_ex) == 0.  # coupling constants: no rounding errors
    W1_ex = npc.grid_outer(W1_ex, W1_new.legs[:2])

    assert npc.norm(W1_new - W1_ex) == 0.  # coupling constants: no rounding errors


@pytest.mark.parametrize('use_fermions', [False, True], ids=['spins', 'fermions'])
@pytest.mark.parametrize('add_hc', [False, 'manually', 'flag'], ids=['no_hc', 'manual_hc', 'plus_hc'])
@pytest.mark.parametrize('bc', ['finite', 'infinite'])
def test_CouplingModel_exponentially_decaying_coupling(use_fermions, add_hc, bc, L=6):
    """test add_exponentially_decaying coupling by comparing with manual couplings"""
    if use_fermions:
        s = tenpy.networks.site.FermionSite(None)
        op_i = 'Cd'
        op_j = 'C'
        anti_commute_sign = -1
    else:
        s = tenpy.networks.site.SpinHalfSite(None)
        op_i = 'Sp'
        op_j = 'Sm'
        anti_commute_sign = +1

    lat = lattice.Chain(L=L, site=s, bc=['open' if bc == 'finite' else 'periodic'], bc_MPS=bc)
    m_exp = model.CouplingModel(lat)
    m_manual = model.CouplingModel(lat)

    print('standard case: no subsites')
    a = 3. + 0.42j
    l = 0.2
    m_exp.add_exponentially_decaying_coupling(a, l, op_i, op_j, plus_hc=(add_hc == 'flag'))
    if add_hc == 'manually':
        # interface does not allow us to change the order of operators, so we need to manually
        # include the sign for anti-commuting them
        m_exp.add_exponentially_decaying_coupling(
            anti_commute_sign * np.conj(a), np.conj(l), s.hc_ops[op_i], s.hc_ops[op_j],
            plus_hc=(add_hc == 'flag')
        )
    max_range = L if bc == 'finite' else int(np.ceil(np.log(1e-10) / np.log(l)))
    for k in range(1, max_range):
        m_manual.add_coupling(a * (l ** k), 0, op_i, 0, op_j, dx=k, plus_hc=add_hc is not False)
    assert m_exp.calc_H_MPO().is_equal(m_manual.calc_H_MPO())

    print('non-uniform decay')
    m_exp = model.CouplingModel(lat)
    m_manual = model.CouplingModel(lat)
    a = 3. + 0.42j
    l = np.random.uniform(.01, .2, size=L)
    m_exp.add_exponentially_decaying_coupling(a, l, op_i, op_j, plus_hc=(add_hc == 'flag'))
    if add_hc == 'manually':
        # interface does not allow us to change the order of operators, so we need to manually
        # include the sign for anti-commuting them
        m_exp.add_exponentially_decaying_coupling(
            anti_commute_sign * np.conj(a), np.conj(l), s.hc_ops[op_i], s.hc_ops[op_j]
        )
    # use the max_range from before. since l <= .2, this can only decay faster
    for k in range(1, max_range):
        strength = a
        for j in range(k):
            if bc == 'finite':
                strength = strength * l[j:-k+j]
            else:
                strength = strength * np.roll(l, -j)
        if np.all(strength < 1e-10):
            continue
        m_manual.add_coupling(strength, 0, op_i, 0, op_j, dx=k, plus_hc=add_hc is not False)
    assert m_exp.calc_H_MPO().is_equal(m_manual.calc_H_MPO())

    print('with subsites')
    m_exp = model.CouplingModel(lat)
    m_manual = model.CouplingModel(lat)
    a = 3. + 0.42j
    l = np.random.uniform(.01, .2, size=L)
    subsites = [1, 3, 5]
    m_exp.add_exponentially_decaying_coupling(a, l, op_i, op_j, subsites, plus_hc=(add_hc == 'flag'))
    if add_hc == 'manually':
        # interface does not allow us to change the order of operators, so we need to manually
        # include the sign for anti-commuting them
        m_exp.add_exponentially_decaying_coupling(
            anti_commute_sign * np.conj(a), np.conj(l), s.hc_ops[op_i], s.hc_ops[op_j],
            subsites
        )
    # use the max_range from before. since l <= .2, this can only decay faster
    # except now we interpret it as a distance *within* subsites
    for n_i, i in enumerate(subsites):
        for k in range(1, max_range):
            n_j = n_i + k
            if bc == 'finite' and n_j >= len(subsites):
                continue
            j = subsites[n_j % len(subsites)] + L * (n_j // len(subsites))
            strength = a
            for m in range(n_i, n_j):
                strength *= l[subsites[m % len(subsites)]]
            m_manual.add_coupling_term(strength, i, j, op_i, op_j, plus_hc=add_hc is not False,
                                       op_string='JW' if use_fermions else 'Id')
    assert m_exp.calc_H_MPO().is_equal(m_manual.calc_H_MPO())

    print('with subsites and subsites_start')
    m_exp = model.CouplingModel(lat)
    m_manual = model.CouplingModel(lat)
    a = 3. + 0.42j
    l = np.random.uniform(.01, .2, size=L)
    subsites_start = [0, 2]
    subsites = [1, 3, 5]
    m_exp.add_exponentially_decaying_coupling(
        a, l, op_i, op_j, subsites, subsites_start=subsites_start, plus_hc=(add_hc == 'flag')
    )
    if add_hc == 'manually':
        # interface does not allow us to change the order of operators, so we need to manually
        # include the sign for anti-commuting them
        m_exp.add_exponentially_decaying_coupling(
            anti_commute_sign * np.conj(a), np.conj(l), s.hc_ops[op_i], s.hc_ops[op_j],
            subsites, subsites_start=subsites_start
        )
    # use the max_range from before. since l <= .2, this can only decay faster
    # except now we interpret it as a distance *within* subsites
    for n_i, i in enumerate(subsites_start):
        min_n_j = min(n_j for n_j, j in enumerate(subsites) if j > i)
        for n_j in range(min_n_j, min_n_j + max_range):
            if bc == 'finite' and n_j >= len(subsites):
                continue
            j = subsites[n_j % len(subsites)] + L * (n_j // len(subsites))
            strength = a * l[i]
            for m in range(min_n_j, n_j):
                strength *= l[subsites[m % len(subsites)]]
            m_manual.add_coupling_term(strength, i, j, op_i, op_j, plus_hc=add_hc is not False,
                                       op_string='JW' if use_fermions else 'Id')
    assert m_exp.calc_H_MPO().is_equal(m_manual.calc_H_MPO())


class MyMod(model.CouplingMPOModel, model.NearestNeighborModel):
    def init_sites(self, model_params):
        conserve = model_params.get('conserve', 'parity')
        return tenpy.networks.site.SpinHalfSite(conserve, True)

    def init_terms(self, model_params):
        x = model_params.get('x', 1.)
        y = model_params.get('y', 0.25)
        self.add_onsite_term(y, 0, 'Sz')
        self.add_local_term(y, [('Sz', [4, 0])])
        self.add_coupling_term(x, 0, 1, 'Sx', 'Sx')
        self.add_coupling_term(2. * x, 1, 2, 'Sy', 'Sy')
        self.add_local_term(3. * x, [('Sy', [3, 0]), ('Sy', [4, 0])])


def test_CouplingMPOModel_group():
    m1 = MyMod(dict(x=0.5, L=5, bc_MPS='finite'))
    model_params = {'L': 6, 'hz': np.random.random([6]), 'bc_MPS': 'finite', 'sort_charge': True}
    m2 = XXZChain(model_params)
    for m in [m1, m2]:
        print("model = ", m)
        assert m.H_MPO.max_range == 1
        # test grouping sites
        ED = ExactDiag(m)
        #  ED.build_full_H_from_mpo()
        ED.build_full_H_from_bonds()
        m.group_sites(n=2)
        assert m.H_MPO.max_range == 1
        ED_gr = ExactDiag(m)
        ED_gr.build_full_H_from_mpo()
        H = ED.full_H.split_legs().to_ndarray()
        Hgr = ED_gr.full_H.split_legs()
        Hgr.idrop_labels()
        Hgr = Hgr.split_legs().to_ndarray()
        assert np.linalg.norm(H - Hgr) < 1.e-14
        ED_gr.full_H = None
        ED_gr.build_full_H_from_bonds()
        Hgr = ED_gr.full_H.split_legs()
        Hgr.idrop_labels()
        Hgr = Hgr.split_legs().to_ndarray()
        assert np.linalg.norm(H - Hgr) < 1.e-14


def test_model_H_conversion(L=6):
    bc = 'finite'
    model_params = {'L': L, 'hz': np.random.random([L]), 'bc_MPS': bc, 'sort_charge': True}
    m = XXZChain(model_params)

    # can we run the conversion?
    # conversion from bond to MPO in NearestNeighborModel
    H_MPO = m.calc_H_MPO_from_bond()
    # conversion from MPO to bond in MPOModel
    H_bond = m.calc_H_bond_from_MPO()
    # compare: did we get the correct result?
    ED = ExactDiag(m)
    ED.build_full_H_from_bonds()
    H0 = ED.full_H  # this should be correct
    ED.full_H = None
    m.H_MPO = H_MPO
    ED.build_full_H_from_mpo()
    full_H_mpo = ED.full_H  # the one generated by NearstNeighborModel.calc_H_MPO_from_bond()
    print("npc.norm(H0 - full_H_mpo) = ", npc.norm(H0 - full_H_mpo))
    assert npc.norm(H0 - full_H_mpo) < 1.e-14  # round off errors on order of 1.e-15
    m.H_bond = H_bond
    ED.full_H = None
    ED.build_full_H_from_bonds()
    full_H_bond = ED.full_H  # the one generated by NearstNeighborModel.calc_H_MPO_from_bond()
    print("npc.norm(H0 - full_H_bond) = ", npc.norm(H0 - full_H_bond))
    assert npc.norm(H0 - full_H_bond) < 1.e-14  # round off errors on order of 1.e-15


<<<<<<< HEAD
def test_model_H_conversion_dipolar(L=6):
    model_params = dict(L=L, S=1, J3=1., J4=.5, bc_MPS='finite', sort_charge=True)

    # build full hamiltonian from MPO, assume that to be correct
    m = DipolarSpinChain(model_params)
    m.group_sites(3)
    ED = ExactDiag(m)
    ED.build_full_H_from_mpo()
    H0 = ED.full_H

    # convert H_MPO -> H_bond (calc_H_bond_from_MPO called by from_MPOModel)
    m_nn = model.NearestNeighborModel.from_MPOModel(m)
    ED = ExactDiag(m_nn)
    ED.build_full_H_from_bonds()
    H1 = ED.full_H
    
    # convert H_bond -> H_MPO
    m_nn.H_MPO = m_nn.calc_H_MPO_from_bond()
    ED.full_H = None
    ED.build_full_H_from_mpo()
    H2 = ED.full_H

    assert npc.norm(H0 - H1) < 1e-13
    assert npc.norm(H0 - H2) < 1e-13


def test_model_plus_hc(L=6):
    params = dict(x=0.5, y=0.25, L=L, bc_MPS='finite', conserve=None)
    m1 = MyMod(params)
    m2 = MyMod(params)
    params['explicit_plus_hc'] = True
    m3 = MyMod(params)
    nu = np.random.random(L)
    with pytest.warns(UserWarning) as record:
        m1.add_onsite(nu, 0, 'Sp')
        m1.add_onsite(nu, 0, 'Sm')
        m2.add_onsite(nu, 0, 'Sp', plus_hc=True)
        m3.add_onsite(nu, 0, 'Sp', plus_hc=True)
    assert len(record) > 0
    for w in record:
        assert str(w.message).startswith("Adding terms to the CouplingMPOModel")
    t = np.random.random(L - 1)
    with pytest.warns(UserWarning) as record:
        m1.add_coupling(t, 0, 'Sp', 0, 'Sm', 1)
        m1.add_coupling(t, 0, 'Sp', 0, 'Sm', -1)
        m2.add_coupling(t, 0, 'Sp', 0, 'Sm', 1, plus_hc=True)
        m3.add_coupling(t, 0, 'Sp', 0, 'Sm', 1, plus_hc=True)
    assert len(record) > 0
    for w in record:
        assert str(w.message).startswith("Adding terms to the CouplingMPOModel")
=======
def compare_models_plus_hc(m_manual: model.CouplingModel,
                           m_plus_hc: model.CouplingModel,
                           m_explicit: model.CouplingModel,
                           expect_non_hermitian_mpo: bool = False  # if MPO without hc is non-hermitian
                           ):
    # helper for test_model_plus_hc; check if the models are equivalent
    for m in [m_manual, m_plus_hc, m_explicit]:
        m.H_MPO = m.calc_H_MPO()

    assert m_manual.H_MPO.is_hermitian(), 'm_manual not hermitian'
    assert m_plus_hc.H_MPO.is_hermitian(), 'm_plus_hc not hermitian'
    assert m_explicit.H_MPO.is_hermitian(), 'm_explicit not hermitian'

    # for m_explicit, look at the "bare" MPO, without its hc
    m_explicit_bare_MPO = m_explicit.H_MPO.copy()
    m_explicit_bare_MPO.explicit_plus_hc = False  # now this is an MPO without the +hc part
    if expect_non_hermitian_mpo:
        assert not m_explicit_bare_MPO.is_hermitian()

    if expect_non_hermitian_mpo and m_explicit.H_MPO.chi[3] > 2:
        # check for smaller MPO bond dimension
        assert m_explicit.H_MPO.chi[3] < m_plus_hc.H_MPO.chi[3]

    assert m_plus_hc.H_MPO.is_equal(m_manual.H_MPO)
    assert m_explicit.H_MPO.is_equal(m_manual.H_MPO)


@pytest.mark.parametrize('which_site, which_ops, op_string',
                         [('spin', 'Sp-Sm', None),
                          ('fermion', 'Cd-C', None),
                          ('spin-fermion', 'Sp-Sm', None),
                          ('spin-fermion', 'Cd-C', None)])
def test_model_plus_hc(which_site, which_ops, op_string, L=6):
    """Same as `test_model_plus_hc`, but uses fermions and default JW behavior"""
    if which_site == 'spin':
        lat = lattice.Chain(L=L, site=tenpy.networks.site.SpinHalfSite(None))
    elif which_site == 'fermion':
        lat = lattice.Chain(L=L, site=tenpy.networks.site.FermionSite(None))
    elif which_site == 'spin-fermion':
        lat = lattice.Chain(L=L, site=tenpy.networks.site.SpinHalfFermionSite(None, None))
    else:
        raise ValueError

    if which_ops == 'Sp-Sm':
        hconj_map = dict(Sp='Sm', Sm='Sp', Sz='Sz')
        onsite_op = 'Sp'
        Sp = 'Sp'
        Sm = 'Sm'
        Sz = 'Sz'
        exp_A = 'Sp'
        exp_B = 'Sz'
    elif which_ops == 'Cd-C' and which_site == 'spin-fermion':
        hconj_map = dict(dN='dN', Cdu='Cu', Cd='Cdd', Ntot='Ntot', Cu='Cdu', Cdd='Cd')
        onsite_op = 'dN'
        Sp = 'Cdu'
        Sm = 'Cd'
        Sz = 'Ntot'
        exp_A = 'Cdu'
        exp_B = 'Cu'
    elif which_ops == 'Cd-C' and which_site == 'fermion':
        hconj_map = dict(dN='dN', Cd='C', C='Cd', N='N')
        onsite_op = 'dN'
        Sp = 'Cd'
        Sm = 'C'
        Sz = 'N'
        exp_A = 'Cd'
        exp_B = 'C'
    else:
        raise ValueError

    if op_string is None:
        op_str_kw = {}  # TODO use, more cases
    else:
        raise ValueError

    m_manual = model.CouplingModel(lat)
    m_plus_hc = model.CouplingModel(lat)
    m_explicit = model.CouplingModel(lat, explicit_plus_hc=True)

    print('onsite')
    hx = np.random.random(L)
    m_manual.add_onsite(hx, 0, onsite_op)
    m_manual.add_onsite(hx, 0, hconj_map[onsite_op])
    m_plus_hc.add_onsite(hx, 0, onsite_op, plus_hc=True)
    m_explicit.add_onsite(hx, 0, onsite_op, plus_hc=True)
    compare_models_plus_hc(m_manual, m_plus_hc, m_explicit,
                           expect_non_hermitian_mpo=(which_ops != 'Cd-C'))

    print('coupling')
    t = np.random.random(L - 1) + 1.j * np.random.random(L - 1)
    m_manual.add_coupling(t, 0, Sp, 0, Sm, 1)
    m_manual.add_coupling(np.conj(t), 0, hconj_map[Sm], 0, hconj_map[Sp], -1)
    m_plus_hc.add_coupling(t, 0, Sp, 0, Sm, 1, plus_hc=True)
    m_explicit.add_coupling(t, 0, Sp, 0, Sm, 1, plus_hc=True)
    compare_models_plus_hc(m_manual, m_plus_hc, m_explicit)

    print('multi coupling (2-site)')
>>>>>>> 61234f29
    t2 = np.random.random(L - 1)
    ops = [(Sp, [+1], 0), (Sm, [0], 0), (Sz, [0], 0)]
    ops_hc = [(hconj_map[Sz], [0], 0), (hconj_map[Sm], [0], 0), (hconj_map[Sp], [+1], 0)]
    m_manual.add_multi_coupling(t2, ops)
    m_manual.add_multi_coupling(t2, ops_hc)
    m_plus_hc.add_multi_coupling(t2, ops, plus_hc=True)
    m_explicit.add_multi_coupling(t2, ops, plus_hc=True)
    compare_models_plus_hc(m_manual, m_plus_hc, m_explicit)

    print('multi coupling (3-site)')
    t3 = np.random.random(L - 2)
    ops = [(Sp, [+2], 0), (Sm, [+1], 0), (Sz, [0], 0)]
    ops_hc = [(hconj_map[Sz], [0], 0), (hconj_map[Sm], [+1], 0), (hconj_map[Sp], [+2], 0)]
    m_manual.add_multi_coupling(t3, ops)
    m_manual.add_multi_coupling(t3, ops_hc)
    m_plus_hc.add_multi_coupling(t3, ops, plus_hc=True)
    m_explicit.add_multi_coupling(t3, ops, plus_hc=True)
    compare_models_plus_hc(m_manual, m_plus_hc, m_explicit)

    if which_ops != 'Cd-C':
        a = -1.5j
        print('1-body local term')
        m_manual.add_local_term(a, [(Sp, [1, 0])])
        m_manual.add_local_term(np.conj(a), [(hconj_map[Sp], [1, 0])])
        m_plus_hc.add_local_term(a, [(Sp, [1, 0])], plus_hc=True)
        m_explicit.add_local_term(a, [(Sp, [1, 0])], plus_hc=True)
        compare_models_plus_hc(m_manual, m_plus_hc, m_explicit)

    print('2-body local term')
    b = 2.5
    m_manual.add_local_term(b, [(Sp, [0, 0]), (Sm, [2, 0])])
    m_manual.add_local_term(np.conj(b), [(hconj_map[Sm], [2, 0]), (hconj_map[Sp], [0, 0])])
    m_plus_hc.add_local_term(b, [(Sp, [0, 0]), (Sm, [2, 0])], plus_hc=True)
    m_explicit.add_local_term(b, [(Sp, [0, 0]), (Sm, [2, 0])], plus_hc=True)
    compare_models_plus_hc(m_manual, m_plus_hc, m_explicit)

    print('3-body local term')
    c = .5j
    m_manual.add_local_term(c, [(Sp, [4, 0]), (Sz, [3, 0]), (Sm, [5, 0])])
    m_manual.add_local_term(np.conj(c), [(hconj_map[Sm], [5, 0]), (hconj_map[Sz], [3, 0]), (hconj_map[Sp], [4, 0])])
    m_plus_hc.add_local_term(c, [(Sp, [4, 0]), (Sz, [3, 0]), (Sm, [5, 0])], plus_hc=True)
    m_explicit.add_local_term(c, [(Sp, [4, 0]), (Sz, [3, 0]), (Sm, [5, 0])], plus_hc=True)
    compare_models_plus_hc(m_manual, m_plus_hc, m_explicit)

    print('exponentially decaying coupling')
    d = .25
    l = .2
    hc_coeff = np.conj(d)
    if which_ops == 'Cd-C':
        # the interface doesnt allow us to control the order of the two operators, so we need
        # to take care of the anti-commutation manually...
        hc_coeff = -hc_coeff
    m_manual.add_exponentially_decaying_coupling(d, l, exp_A, exp_B)
    m_manual.add_exponentially_decaying_coupling(hc_coeff, np.conj(l), hconj_map[exp_A], hconj_map[exp_B])
    m_plus_hc.add_exponentially_decaying_coupling(d, l, exp_A, exp_B, plus_hc=True)
    m_explicit.add_exponentially_decaying_coupling(d, l, exp_A, exp_B, plus_hc=True)
    compare_models_plus_hc(m_manual, m_plus_hc, m_explicit)

    print('exponentially decaying coupling with subsites')
    subsite_kwargs = dict(subsites=[1, 3, 5], subsites_start=[0, 2])
    e = 3 + 0.42j
    hc_coeff = np.conj(e)
    if which_ops == 'Cd-C':
        # the interface doesnt allow us to control the order of the two operators, so we need
        # to take care of the anti-commutation manually...
        hc_coeff = -hc_coeff
    m_manual.add_exponentially_decaying_coupling(e, l, exp_A, exp_B, **subsite_kwargs)
    m_manual.add_exponentially_decaying_coupling(hc_coeff, l, hconj_map[exp_A], hconj_map[exp_B], **subsite_kwargs)
    m_plus_hc.add_exponentially_decaying_coupling(e, l, exp_A, exp_B, **subsite_kwargs, plus_hc=True)
    m_explicit.add_exponentially_decaying_coupling(e, l, exp_A, exp_B, **subsite_kwargs, plus_hc=True)
    compare_models_plus_hc(m_manual, m_plus_hc, m_explicit)

    print('exponentially decaying centered terms')
    subsites = [1, 3, 5]
    f = .42j
    if which_ops == 'Cd-C':
        with pytest.raises(NotImplementedError):
            m_manual.add_exponentially_decaying_centered_terms(f, l, exp_A, exp_B, 3, subsites=subsites)
    else:
        m_manual.add_exponentially_decaying_centered_terms(f, l, exp_A, exp_B, 3, subsites=subsites)
        m_manual.add_exponentially_decaying_centered_terms(np.conj(f), l, hconj_map[exp_A], hconj_map[exp_B], 3, subsites=subsites)
        m_plus_hc.add_exponentially_decaying_centered_terms(f, l, exp_A, exp_B, 3, subsites=subsites, plus_hc=True)
        m_explicit.add_exponentially_decaying_centered_terms(f, l, exp_A, exp_B, 3, subsites=subsites, plus_hc=True)
        compare_models_plus_hc(m_manual, m_plus_hc, m_explicit)


class DisorderedLatticeModel(model.CouplingMPOModel):
    def init_sites(self, model_params):
        conserve = model_params.get('conserve', 'parity')
        return tenpy.networks.site.SpinHalfSite(conserve, sort_charge=True)

    def init_lattice(self, model_params):
        lat = super().init_lattice(model_params)
        sigma = model_params.get('disorder_sigma', 0.1)
        shape = lat.shape + (lat.basis.shape[-1], )
        lat.position_disorder = np.random.normal(scale=sigma, size=shape)
        return lat

    def init_terms(self, model_params):
        J = model_params.get('J', 1.)
        for u1, u2, dx in self.lat.pairs['nearest_neighbors']:
            dist = self.lat.distance(u1, u2, dx)
            self.add_coupling(J/dist, u1, 'Sz', u2, 'Sz', dx)
        for u1, u2, dx in self.lat.pairs['next_nearest_neighbors']:
            dist = self.lat.distance(u1, u2, dx)
            self.add_coupling(J/dist, u1, 'Sx', u2, 'Sx', dx)

@pytest.mark.parametrize("bc", ['open', 'periodic'])
def test_disordered_lattice_model(bc, J=2.):
    model_params = {
        'lattice': 'Kagome',
        'Lx': 2,
        'Ly': 3,
        'bc_y': bc,
        'bc_x': bc,
        'bc_MPS': 'finite' if bc == 'open' else 'infinite',
        'disorder_sigma': 0.1,
        'J': J,
    }
    M = DisorderedLatticeModel(model_params)
    terms = M.all_coupling_terms().to_TermList()
    for i, j, op, need_pbc in [([0, 0, 0], [0, 0, 1], 'Sz', False),
                               ([1, 0, 0], [0, 0, 1], 'Sz', False),
                               ([1, 0, 2], [0, 1, 1], 'Sz', False),
                               ([0, 0, 1], [0, 1, 0], 'Sx', False),
                               ([1, 1, 2], [0, 2, 0], 'Sx', False),
                               ([0, 2, 2], [1, 2, 0], 'Sx', False),
                               ([0, 2, 2], [1, 2, 0], 'Sx', False),
                               ([1, 0, 1], [2, 0, 0], 'Sz', True),
                               ([1, 1, 1], [2, 0, 2], 'Sz', True),
                               ([1, 2, 2], [1, 3, 0], 'Sz', True),
                               ]:
        if need_pbc and bc == 'open':
            continue
        ij = np.array([i, j])
        mps_i, mps_j = M.lat.lat2mps_idx(ij)
        pos_i, pos_j  = M.lat.position(ij)
        dist = np.linalg.norm(pos_i - pos_j)
        if need_pbc:
            dist = min(dist, np.linalg.norm(pos_i - pos_j + M.lat.basis[1] * M.lat.Ls[1]))
        try:
            idx = terms.terms.index([(op, mps_i), (op, mps_j)])
        except ValueError:
            idx = terms.terms.index([(op, mps_j), (op, mps_i)])
        assert abs(terms.strength[idx] - J/dist) < 1.e-14


def test_fixes_511(L=6, t=1.234, tp=2.54):
    # https://github.com/tenpy/tenpy/issues/511

    class TTprimeSpinfulChain(model.CouplingMPOModel):
        """Spin-1/2 fermions on a 1D chain with NN hopping t and NNN hopping t'."""
        def init_sites(self, p):
            # conserve total N and Sz; degenerate spin DOF
            return tenpy.networks.site.SpinHalfFermionSite(cons_N=None, cons_Sz=None)

        # CouplingMPOModel already defaults to a Chain lattice with length p['L'].

        def init_terms(self, p):
            t  = float(p.get("t", 1.0))       # NN hopping
            tp = float(p.get("tp", 0.0))      # NNN hopping
            mu = float(p.get("mu", 0.0))      # chemical potential
            U  = float(p.get("U", 0.0))       # onsite Hubbard U (optional)

            # onsite: -mu * (n_up + n_down) + U * n_up n_down
            self.add_onsite(-mu, 0, "Ntot")
            if abs(U) > 0:
                self.add_onsite(U, 0, "NuNd")

            # NN hopping: -t * (c†_{iσ} c_{i+1,σ} + h.c.)
            for u1, u2, dx in self.lat.pairs['nearest_neighbors']:
                self.add_coupling(-t,  u1, "Cdu", u2, "Cu", dx, plus_hc=True)  # spin ↑
                self.add_coupling(-t,  u1, "Cdd", u2, "Cd", dx, plus_hc=True)  # spin ↓

            # NNN hopping: -t' * (c†_{iσ} c_{i+2,σ} + h.c.)
            for u1, u2, dx in self.lat.pairs['next_nearest_neighbors']:
                self.add_coupling(-tp, u1, "Cdu", u2, "Cu", dx, plus_hc=True)
                self.add_coupling(-tp, u1, "Cdd", u2, "Cd", dx, plus_hc=True)

    m_NN = TTprimeSpinfulChain(dict(L=L, t=t, tp=0, mu=0, bc_MPS='finite'))
    m_NNN = TTprimeSpinfulChain(dict(L=L, t=0, tp=tp, mu=0, bc_MPS='finite'))
    m_full = TTprimeSpinfulChain(dict(L=L, t=t, tp=tp, mu=0, bc_MPS='finite'))

    H_NN = get_numpy_Hamiltonian(m_NN)
    H_NNN = get_numpy_Hamiltonian(m_NNN)
    H_full = get_numpy_Hamiltonian(m_full)

    assert np.allclose(H_full, H_NN + H_NNN)<|MERGE_RESOLUTION|>--- conflicted
+++ resolved
@@ -499,7 +499,6 @@
     assert npc.norm(H0 - full_H_bond) < 1.e-14  # round off errors on order of 1.e-15
 
 
-<<<<<<< HEAD
 def test_model_H_conversion_dipolar(L=6):
     model_params = dict(L=L, S=1, J3=1., J4=.5, bc_MPS='finite', sort_charge=True)
 
@@ -526,31 +525,32 @@
     assert npc.norm(H0 - H2) < 1e-13
 
 
-def test_model_plus_hc(L=6):
-    params = dict(x=0.5, y=0.25, L=L, bc_MPS='finite', conserve=None)
-    m1 = MyMod(params)
-    m2 = MyMod(params)
-    params['explicit_plus_hc'] = True
-    m3 = MyMod(params)
-    nu = np.random.random(L)
-    with pytest.warns(UserWarning) as record:
-        m1.add_onsite(nu, 0, 'Sp')
-        m1.add_onsite(nu, 0, 'Sm')
-        m2.add_onsite(nu, 0, 'Sp', plus_hc=True)
-        m3.add_onsite(nu, 0, 'Sp', plus_hc=True)
-    assert len(record) > 0
-    for w in record:
-        assert str(w.message).startswith("Adding terms to the CouplingMPOModel")
-    t = np.random.random(L - 1)
-    with pytest.warns(UserWarning) as record:
-        m1.add_coupling(t, 0, 'Sp', 0, 'Sm', 1)
-        m1.add_coupling(t, 0, 'Sp', 0, 'Sm', -1)
-        m2.add_coupling(t, 0, 'Sp', 0, 'Sm', 1, plus_hc=True)
-        m3.add_coupling(t, 0, 'Sp', 0, 'Sm', 1, plus_hc=True)
-    assert len(record) > 0
-    for w in record:
-        assert str(w.message).startswith("Adding terms to the CouplingMPOModel")
-=======
+def test_model_H_conversion_dipolar(L=6):
+    model_params = dict(L=L, S=1, J3=1., J4=.5, bc_MPS='finite', sort_charge=True)
+
+    # build full hamiltonian from MPO, assume that to be correct
+    m = DipolarSpinChain(model_params)
+    m.group_sites(3)
+    ED = ExactDiag(m)
+    ED.build_full_H_from_mpo()
+    H0 = ED.full_H
+
+    # convert H_MPO -> H_bond (calc_H_bond_from_MPO called by from_MPOModel)
+    m_nn = model.NearestNeighborModel.from_MPOModel(m)
+    ED = ExactDiag(m_nn)
+    ED.build_full_H_from_bonds()
+    H1 = ED.full_H
+    
+    # convert H_bond -> H_MPO
+    m_nn.H_MPO = m_nn.calc_H_MPO_from_bond()
+    ED.full_H = None
+    ED.build_full_H_from_mpo()
+    H2 = ED.full_H
+
+    assert npc.norm(H0 - H1) < 1e-13
+    assert npc.norm(H0 - H2) < 1e-13
+
+
 def compare_models_plus_hc(m_manual: model.CouplingModel,
                            m_plus_hc: model.CouplingModel,
                            m_explicit: model.CouplingModel,
@@ -648,7 +648,6 @@
     compare_models_plus_hc(m_manual, m_plus_hc, m_explicit)
 
     print('multi coupling (2-site)')
->>>>>>> 61234f29
     t2 = np.random.random(L - 1)
     ops = [(Sp, [+1], 0), (Sm, [0], 0), (Sz, [0], 0)]
     ops_hc = [(hconj_map[Sz], [0], 0), (hconj_map[Sm], [0], 0), (hconj_map[Sp], [+1], 0)]
