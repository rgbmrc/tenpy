--- conflicted
+++ resolved
@@ -257,11 +257,7 @@
 
 
 class OrthogonalExcitations(GroundStateSearch):
-<<<<<<< HEAD
-    """Find excitations by another GroundStateSearch orthoganalizing against previous states.
-=======
     """Find excitations by another GroundStateSearch orthogonalizing against previous states.
->>>>>>> aac0b8f8
 
     If the ground state is an infinite MPS, it is converted to `segment` boundary conditions
     at the beginning of this simulation.
@@ -477,42 +473,14 @@
             #      with sim:
             #          sim.run()
         else:
-<<<<<<< HEAD
-            gs_fn = self.options['ground_state_filename']
-            self.logger.info("loading ground state data from %s", gs_fn)
-            gs_data = hdf5_io.load(gs_fn)
-        return gs_fn, gs_data
-
-    def extract_segment(self, psi0_orig, model_orig, resume_data):
-        """Extract a finite segment from the original model and state.
-=======
             # we will switch charge sector
             self.orthogonal_to = []  # so we don't need to orthogonalize against original g.s.
             # optimization: delay calculation of the reference ground_state_energy
             # until self.switch_charge_sector() is called by self.init_algorithm()
         return data
->>>>>>> aac0b8f8
-
-        In case the original state is already finite, we might still extract a sub-segment
-        (if `segment_first` and/or `segment_last` are given) or just use the full system.
-
-        Defines :attr:`ground_state_seg` to be the ground state of the segment.
-        Further :attr:`model` and :attr:`init_env_data` are extracted.
-
-        Options
-        -------
-        .. cfg:configoptions :: OrthogonalExcitations
-
-            segment_enlarge, segment_first, segment_last : int | None
-                Arguments for :meth:`~tenpy.models.lattice.Lattice.extract_segment`.
-                `segment_englarge` is only used for initially infinite ground states.
-            write_back_converged_ground_state_environments : bool
-                Only used for infinite ground states, indicating that we should write converged
-                environments of the ground state back to `ground_state_filename`.
-                This is an optimization if you intend to run another `OrthogonalExcitations`
-                simulation in the future with the same `ground_state_filename`.
-                (However, it is not faster when the simulations run at the same time; instead it
-                might even lead to errors!)
+
+    def extract_segment_from_infinite(self, psi0_inf, model_inf, resume_data):
+        """Extract a finite segment from the infinite model/state.
 
         Parameters
         ----------
@@ -700,29 +668,15 @@
         resume_data['init_env_data'] = self.init_env_data
         super().init_algorithm(**kwargs)
 
-    def switch_charge_sector(self, psi0_seg):
-        """Change the charge sector of `psi0_seg` and obtain `initial_state_seg`.
-
-<<<<<<< HEAD
-        Parameters
-        ----------
-        psi0_seg : :class:`~tenpy.networks.msp.MPS`
-            (Unperturbed) ground state MPS on the segment.
-
-        Returns
-        -------
-        initial_state_seg : :class:`~tenpy.networks.mps.MPS`
-            Suitable initial state for first exciation run.  Might also be used for later
-            initial states, see :meth:`ExcitationInitialState.from_orthogonal`.
-        """
-=======
+        if len(self.orthogonal_to) == 0:
+            self.switch_charge_sector()
+
     def switch_charge_sector(self):
         """Change the charge sector of :attr:`psi` in place."""
         if self.psi.chinfo.qnumber == 0:
             raise ValueError("can't switch charge sector with trivial charges!")
         self.logger.info("switch charge sector of the ground state "
                          "[contracts environments from right]")
->>>>>>> aac0b8f8
         apply_local_op = self.options.get("apply_local_op", None)
         switch_charge_sector = self.options.get("switch_charge_sector", None)
         if apply_local_op is None and switch_charge_sector is None:
@@ -838,19 +792,6 @@
             # TODO can we fix all of this by using H -> H + E_shift |ortho><ortho| ?
             # the orthogonal projection does not lead to a different ground state!
             lanczos_params = self.engine.lanczos_params
-<<<<<<< HEAD
-            # [TODO] I was having issues where self.engine.diag_method isn't lanczos or E_shift isn't defined.
-            if self.engine.diag_method == 'default': # SAJANT, 09/09/21
-                self.engine.diag_method = 'lanczos'
-            self.logger.info('Lanczos Params in run_algorithm: %r', lanczos_params)
-            # When E_shift isn't specified, we get a None, which throws an error below.
-            E_shift = lanczos_params.get('E_shift', -100) #lanczos_params['E_shift'] if lanczos_params['E_shift'] is not None else 0
-            if E_shift is None:
-                E_shift = -100
-            self.logger.info("Shifted ground state energy: %.14f", ground_state_energy + 0.5 * E_shift)
-
-=======
->>>>>>> aac0b8f8
             if self.engine.diag_method != 'lanczos' or \
                     ground_state_energy + 0.5 * E_shift > 0:
                 # the factor of 0.5 is somewhat arbitrary, to ensure that
@@ -1644,8 +1585,6 @@
     .. cfg:config :: ExcitationInitialState
         :include: InitialStateBuilder
 
-<<<<<<< HEAD
-=======
         randomize_params : dict-like
             Parameters for the random unitary evolution used to perturb the state a little bit
             in :meth:`~tenpy.networks.mps.MPS.perturb`.
@@ -1656,7 +1595,6 @@
             If False, use the ground state (=the first entry of :attr:`orthogonal_to` and
             perturb that one a little bit.
 
->>>>>>> aac0b8f8
     Attributes
     ----------
     sim : :class:`OrthogonalExcitations`
