--- conflicted
+++ resolved
@@ -183,19 +183,19 @@
 
     def _calc_result_krylov(self, k):
         raise NotImplementedError("subclasses should implement this")
-    
+
     def norm(self, w):
         return norm(w)
-    
+
     def iscale_prefactor(self, w, scale):
         iscale_prefactor(w, scale)
-    
+
     def inner(self, w, v):
         return inner(w, v)
-    
+
     def iadd_prefactor_other(self, w, alpha, v):
         iadd_prefactor_other(w, alpha, v)
-        
+
 class GMRES():
     def __init__(self, A, x, b, options):
         self.options = options = asConfig(options, self.__class__.__name__)
@@ -214,15 +214,15 @@
         self.r_norm = npc.norm(self.rs[0])
         self.qs = [self.rs[0].copy()]
         self.qs[0].iscale_prefactor(1./self.r_norm)
-        
+
         self.sine = np.zeros(self.N_max)*1.j
         self.cosine = np.zeros(self.N_max)*1.j
         self.e1 = npc.Array.from_ndarray_trivial(np.zeros(self.N_max+1)*1.j)
         self.e1[0] = 1
         self.e1.iscale_prefactor(self.r_norm)
-        
+
         self.H = npc.Array.from_ndarray_trivial(np.zeros((self.N_max+1, self.N_max))*1.j)
-        
+
     def run(self):
         for _ in range(self.restart):
             converged=False
@@ -245,9 +245,9 @@
                 self.reset()
             else:
                 break
-        
+
         return self.x, npc.norm(self.A.matvec(self.x) - self.b) / self.b_norm, self.total_error, self.total_iters
-    
+
     def arnoldi(self, k):
         # Iterative build orthogonal Krylov subspace and $H$ matrix.
         q = self.A.matvec(self.qs[-1])
@@ -257,25 +257,25 @@
         self.H[k+1,k] = npc.norm(q)
         q.iscale_prefactor(1./self.H[k+1,k])
         self.qs.append(q)
-    
+
     def apply_givens_rotation(self, k):
         # Apply rotation to $H$ so that it becomes upper triangular.
         for i in range(k):
             temp = self.cosine[i] * self.H[i,k] + self.sine[i] * self.H[i+1,k]
             self.H[i+1,k] = -self.sine[i] * self.H[i,k] + self.cosine[i] * self.H[i+1,k]
             self.H[i,k] = temp
-        
+
         self.givens_rotation(k)
         self.H[k,k] = self.cosine[k] * self.H[k,k] + self.sine[k] * self.H[k+1,k]
         self.H[k+1,k] = 0
-    
+
     def givens_rotation(self, k):
         # Find cosine and sine such that the element below the diagonal of kth column of $H$ is removed.
         v1, v2 = self.H[k,k], self.H[k+1,k]
         t = np.sqrt(v1**2 + v2**2)
         self.cosine[k] = v1 / t
         self.sine[k] = v2 / t
-        
+
     def backsolve(self, k):
         # $H$ is now a diagonal matrix; backsolve to find $y$ exactly.
         H = self.H[:k,:k]
@@ -287,7 +287,7 @@
             for j in range(i+1,k):
                 self.y[i] -= H[i,j]*self.y[j]
             self.y[i] /= H[i,i]
-            
+
     def reset(self):
         # Restart GMRES algorithm using current $x$ as initial guess.
         self.rs.append(self.b.copy())
@@ -296,15 +296,15 @@
         self.r_norm = npc.norm(self.rs[-1])
         self.qs = [self.rs[-1].copy()]
         self.qs[-1].iscale_prefactor(1./self.r_norm)
-        
+
         self.sine = np.zeros(self.N_max)*1.j
         self.cosine = np.zeros(self.N_max)*1.j
         self.e1 = npc.Array.from_ndarray_trivial(np.zeros(self.N_max+1)*1.j)
         self.e1[0] = 1
         self.e1.iscale_prefactor(self.r_norm)
-        
+
         self.H = npc.Array.from_ndarray_trivial(np.zeros((self.N_max+1, self.N_max))*1.j)
-        
+
 class Arnoldi(KrylovBased):
     """Arnoldi method for diagonalizing square, non-hermitian/symmetric matrices.
 
@@ -401,13 +401,13 @@
             assert N == len(vf) > 1
             krylov_basis = self._cache
             assert len(krylov_basis) >= N
-            
+
             if isinstance(self.psi0, npc.Array):
                 psi = vf[0] * krylov_basis[0]  # copy!
             else:
                 assert isinstance(self.psi0, list)
                 psi = [p * vf[0] for p in krylov_basis[0]]
-            
+
             # and the last len_cache vectors have been cached
             for k in range(1, N):
                 self.iadd_prefactor_other(psi, vf[k], krylov_basis[k])
@@ -570,11 +570,7 @@
                 for c in self._cache[:-1]:
                     self.iadd_prefactor_other(w, -self.inner(c, w), c)
             elif k > 0:
-<<<<<<< HEAD
-                self.iadd_prefactor_other(w, -beta, self._cache[-2])
-=======
-                w.iadd_prefactor_other(-beta, self._cache[-2])  # noqa: F821
->>>>>>> 01e4d302
+                self.iadd_prefactor_other(w, -beta, self._cache[-2])  # noqa: F821
             beta = h[k, k + 1]  # = norm(w)
             self.iscale_prefactor(w, 1. / beta)
             self.iadd_prefactor_other(psif, vf[k + 1], w)
@@ -590,7 +586,7 @@
             # Diagonalize h
             E_kr, v_kr = np.linalg.eigh(h[:k + 1, :k + 1])
             self.Es[k, :k + 1] = E_kr
-            self._result_krylov = v_kr[:, 0]  # ground state of _h_krylov    
+            self._result_krylov = v_kr[:, 0]  # ground state of _h_krylov
 
 class LanczosEvolution(LanczosGroundState):
     """Calculate :math:`exp(delta H) |psi0>` using Lanczos.
