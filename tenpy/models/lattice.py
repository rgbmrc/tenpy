"""Classes to define the lattice structure of a model.

The base class :class:`Lattice` defines the general structure of a lattice,
you can subclass this to define you own lattice.
The :class:`SimpleLattice` is a slight simplification for lattices with a single-site unit cell.
Further, we have some predefined lattices, namely
:class:`Chain`, :class:`Ladder` in 1D and
:class:`Square`, :class:`Triangular`, :class:`Honeycomb`, and :class:`Kagome` in 2D.

The :class:`IrregularLattice` provides a way to remove or add sites to an existing, regular
lattice.

See also the :doc:`/intro/model` and :doc:`/intro/lattices`.

Further, an overview with plots of the predefined models is given in
:doc:`/notebooks/90_overview_predefined_lattices`

"""
# Copyright (C) TeNPy Developers, GNU GPLv3

import numpy as np
import itertools
import warnings
import copy
import logging
logger = logging.getLogger(__name__)

from ..networks.site import Site
from ..tools.misc import (to_iterable, to_array, to_iterable_of_len, inverse_permutation,
                          get_close, find_subclass)
from ..networks.mps import MPS  # only to check boundary conditions

__all__ = [
    'Lattice', 'TrivialLattice', 'SimpleLattice', 'MultiSpeciesLattice', 'IrregularLattice',
    'HelicalLattice', 'Chain', 'Ladder', 'NLegLadder', 'Square', 'Triangular', 'Honeycomb',
    'Kagome', 'get_lattice', 'get_order', 'get_order_grouped'
]

# (update module doc string if you add further lattices)

bc_choices = {'open': True, 'periodic': False}
"""dict: maps possible choices of boundary conditions in a lattice to bool/int."""


class Lattice:
    r"""A general, regular lattice.

    The lattice consists of a **unit cell** which is repeated in `dim` different directions.
    A site of the lattice is thus identified by **lattice indices** ``(x_0, ..., x_{dim-1}, u)``,
    where ``0 <= x_l < Ls[l]`` pick the position of the unit cell in the lattice and
    ``0 <= u < len(unit_cell)`` picks the site within the unit cell. The site is located
    in 'space' at ``sum_l x_l*basis[l] + unit_cell_positions[u]`` (see :meth:`position`).
    (Note that the position in space is only used for plotting, not for defining the couplings.)

    In addition to the pure geometry, this class also defines an `order` of all sites.
    This order maps the lattice to a finite 1D chain and defines the geometry of MPSs and MPOs.
    The **MPS index** `i` corresponds thus to the lattice sites given by
    ``(x_0, ..., x_{dim-1}, u) = tuple(self.order[i])``.
    Infinite boundary conditions of the MPS repeat in the first spatial direction of the lattice,
    i.e., if the site at ``(x_0, x_1, ..., x_{dim-1},u)`` has MPS index `i`, the site
    at ``(x_0 + Ls[0], x_1, ..., x_{dim-1}, u)`` corresponds to MPS index ``i + N_sites``.
    Use :meth:`mps2lat_idx` and :meth:`lat2mps_idx` for conversion of indices.
    The function :meth:`mps2lat_values` performs the necessary reshaping and re-ordering from
    arrays indexed in MPS form to arrays indexed in lattice form.

    .. deprecated :: 0.5.0
        The parameters and attributes `nearest_neighbors`, `next_nearest_neighbors` and
        `next_next_nearest_neighbors` are deprecated. Instead, we use a dictionary `pairs`
        with those names as keys and the corresponding values as specified before.

    Parameters
    ----------
    Ls : list of int
        the length in each direction
    unit_cell : list of :class:`~tenpy.networks.site.Site`
        The sites making up a unit cell of the lattice.
        If you want to specify it only after initialization, use ``None`` entries in the list.
    order : str | ``('standard', snake_winding, priority)`` | ``('grouped', groups, ...)``
        A string or tuple specifying the order, given to :meth:`ordering`.
    bc : (iterable of) {'open' | 'periodic' | int}
        Boundary conditions in each direction of the lattice.
        A single string holds for all directions.
        An integer `shift` means that we have periodic boundary conditions along this direction,
        but shift/tilt by ``-shift*lattice.basis[0]`` (~cylinder axis for ``bc_MPS='infinite'``)
        when going around the boundary along this direction.
    bc_MPS : 'finite' | 'segment' | 'infinite'
        Boundary conditions for an MPS/MPO living on the ordered lattice.
        If the system is ``'infinite'``, the infinite direction is always along the first basis
        vector (justifying the definition of `N_rings` and `N_sites_per_ring`).
    basis : iterable of 1D arrays
        For each direction one translation vectors shifting the unit cell.
        Defaults to the standard ONB ``np.eye(dim)``.
    positions : iterable of 1D arrays
        For each site of the unit cell the position within the unit cell.
        Defaults to ``np.zeros((len(unit_cell), dim))``.
    nearest_neighbors : ``None`` | list of ``(u1, u2, dx)``
        Deprecated. Specify as ``pairs['nearest_neighbors']`` instead.
    next_nearest_neighbors : ``None`` | list of ``(u1, u2, dx)``
        Deprecated. Specify as ``pairs['next_nearest_neighbors']`` instead.
    next_next_nearest_neighbors : ``None`` | list of ``(u1, u2, dx)``
        Deprecated. Specify as ``pairs['next_next_nearest_neighbors']`` instead.
    pairs : dict
        Of the form ``{'nearest_neighbors': [(u1, u2, dx), ...], ...}``.
        Typical keys are ``'nearest_neighbors', 'next_nearest_neighbors'``.
        For each of them, it specifies a list of tuples ``(u1, u2, dx)`` which can
        be used as parameters for :meth:`~tenpy.models.model.CouplingModel.add_coupling`
        to generate couplings over each pair of ,e.g., ``'nearest_neighbors'``.
        Note that this adds couplings for each pair *only in one direction*!

    Attributes
    ----------
    Ls : tuple of int
        the length in each direction.
    shape : tuple of int
        the 'shape' of the lattice, same as ``Ls + (len(unit_cell), )``
    N_cells : int
        the number of unit cells in the lattice, ``np.prod(self.Ls)``.
    N_sites : int
        the number of sites in the lattice, ``np.prod(self.shape)``.
    N_sites_per_ring : int
        Defined as ``N_sites / Ls[0]``, for an infinite system the number of sites per "ring".
    N_rings : int
        Alias for ``Ls[0]``, for an infinite system the number of "rings" in the unit cell.
    unit_cell : list of :class:`~tenpy.networks.site.Site`
        the sites making up a unit cell of the lattice.
    bc : bool ndarray
        Boundary conditions of the couplings in each direction of the lattice,
        translated into a bool array with the global `bc_choices`.
    bc_shift : None | ndarray(int)
        The shift in x-direction when going around periodic boundaries in other directions;
        entries for [y, z, ...]; length is `dim` - 1
    bc_MPS : 'finite' | 'segment' | 'infinite'
        Boundary conditions for an MPS/MPO living on the ordered lattice.
        If the system is ``'infinite'``, the infinite direction is always along the first basis
        vector (justifying the definition of `N_rings` and `N_sites_per_ring`).
    basis : ndarray (dim, Dim)
        translation vectors shifting the unit cell. The row `i` gives the vector shifting in
        direction `i`.
    unit_cell_positions : ndarray, shape (len(unit_cell), Dim)
        for each site in the unit cell a vector giving its position within the unit cell.
    position_disorder : ``None`` | ndarray
        If ``None`` (default) the lattice positions are regular.
        If not None, this array specifies a shift of each site relative to the regular lattice,
        possibly introducing a disorder of each site.
        It is *only* used by :meth:`position` (e.g. when plotting lattice sites)
        and :meth:`distance`. To use this, you can set the `position_disorder` in a model,
        and then read out and use the :meth:`distance` to possibly rescale the coupling strengths.
        The correct shape  is ``Ls[0], Ls[1], ..., len(unit_cell), Dim``, where `Dim` is the same
        dimension as for the `unit_cell_positions` and `basis`.
    pairs : dict
        See above.
<<<<<<< HEAD
    segement_first_last : tuple of int
        The `first` and `last` MPS sites of the original lattice for "segment" :attr:`bc_MPS`;
        not set otherwise.
=======
    segment_first_last : tuple of int
        The `first` and `last` MPS sites for "segment" :attr:`bc_MPS`; not set otherwise.
>>>>>>> aac0b8f8
    _order : ndarray (N_sites, dim+1)
        The place where :attr:`order` is stored.
    _strides : ndarray (dim, )
        necessary for :meth:`lat2mps_idx`.
    _perm : ndarray (N, )
        permutation needed to make `order` lexsorted, ``_perm = np.lexsort(_order.T)``.
    _mps2lat_vals_idx : ndarray `shape`
        index array for reshape/reordering in :meth:`mps2lat_vals`
    _mps_fix_u : tuple of ndarray (N_cells, ) np.intp
        for each site of the unit cell an index array selecting the mps indices of that site.
    _mps2lat_vals_idx_fix_u : tuple of ndarray of shape `Ls`
        similar as `_mps2lat_vals_idx`, but for a fixed `u` picking a site from the unit cell.
    """
    Lu = None  #: the (expected) number of sites in the unit cell, ``len(unit_cell)``.
    dim = None  #: the dimension of the lattice

    def __init__(self,
                 Ls,
                 unit_cell,
                 order='default',
                 bc='open',
                 bc_MPS='finite',
                 basis=None,
                 positions=None,
                 nearest_neighbors=None,
                 next_nearest_neighbors=None,
                 next_next_nearest_neighbors=None,
                 pairs=None):
        self.unit_cell = list(unit_cell)
        self._set_Ls(Ls)  # after setting unit_cell
        if positions is None:
            positions = np.zeros((len(self.unit_cell), self.dim))
        if basis is None:
            basis = np.eye(self.dim)
        self.unit_cell_positions = np.array(positions)
        self.basis = np.array(basis)
        self.boundary_conditions = bc  # property setter for self.bc and self.bc_shift
        self.bc_MPS = bc_MPS
        self.position_disorder = None  # no disorder by default
        # calculate order for MPS
        self.order = self.ordering(order)
        # uses attribute setter to calculate _mps2lat_vals_idx_fix_u etc and lat2mps
        self.pairs = pairs if pairs is not None else {}
        for name, NN in [('nearest_neighbors', nearest_neighbors),
                         ('next_nearest_neighbors', next_nearest_neighbors),
                         ('next_next_nearest_neighbors', next_next_nearest_neighbors)]:
            if NN is None:
                continue  # no value set
            msg = "Lattice.__init__() got argument `{0!s}`.\nSet as `neighbors['{0!s}'] instead!"
            msg = msg.format(name)
            warnings.warn(msg, FutureWarning)
            if name in self.pairs:
                raise ValueError("{0!s} specified twice!".format(name))
            self.pairs[name] = NN
        self.test_sanity()  # check consistency

    def test_sanity(self):
        """Sanity check.

        Raises ValueErrors, if something is wrong.
        """
        assert self.dim == len(self.Ls)
        assert self.shape == self.Ls + (len(self.unit_cell), )
        if not isinstance(self, HelicalLattice):
            assert self.N_cells == np.prod(self.Ls)
        if self.bc.shape != (self.dim, ):
            raise ValueError("Wrong len of bc")
        assert self.bc.dtype == bool
        chinfo = None
        for site in self.unit_cell:
            if not isinstance(site, Site):
                continue
            if chinfo is None:
                chinfo = site.leg.chinfo
            if site.leg.chinfo != chinfo:
                raise ValueError("All sites in the lattice must have the same ChargeInfo!"
                                 " Call tenpy.networks.site.set_common_charges() before "
                                 "giving them to the lattice!")
        if self.basis.shape[0] != self.dim:
            raise ValueError("Need one basis vector for each direction!")
        if self.unit_cell_positions.shape[0] != len(self.unit_cell):
            raise ValueError("Need one position for each site in the unit cell.")
        if self.basis.shape[1] != self.unit_cell_positions.shape[1]:
            raise ValueError("Different space dimensions of `basis` and `unit_cell_positions`")
        if self.bc_MPS not in MPS._valid_bc:
            raise ValueError("invalid MPS boundary conditions")
        if self.bc[0] and self.bc_MPS != 'finite':
            raise ValueError("Need periodic boundary conditions along the x-direction "
                             "for 'infinite' and 'segment' `bc_MPS`")
        if not isinstance(self, (IrregularLattice, HelicalLattice)):
            assert self.N_sites == np.prod(self.shape)
            # if one of the following assert fails,
            # the `ordering` function might have returned an invalid array
            assert np.all(self._order >= 0) and np.all(self._order <= self.shape)
            # rows of `order` unique and _perm correct?
            assert np.all(
                np.sum(self._order * self._strides, axis=1)[self._perm] == np.arange(self.N_sites))
        if self.position_disorder is not None:
            assert self.position_disorder.shape == self.shape + (self.basis.shape[-1], )

    def copy(self):
        """Shallow copy of `self`."""
        return copy.copy(self)

    def save_hdf5(self, hdf5_saver, h5gr, subpath):
        """Export `self` into a HDF5 file.

        This method saves all the data it needs to reconstruct `self` with :meth:`from_hdf5`.

        Specifically, it saves
        :attr:`unit_cell`, :attr:`Ls`, :attr:`unit_cell_positions`, :attr:`basis`,
        :attr:`boundary_conditions`, :attr:`pairs` under their name,
        :attr:`bc_MPS` as ``"boundary_conditions_MPS"``, and
        :attr:`order` as ``"order_for_MPS"``.
        Moreover, it saves :attr:`dim` and :attr:`N_sites` as HDF5 attributes.

        Parameters
        ----------
        hdf5_saver : :class:`~tenpy.tools.hdf5_io.Hdf5Saver`
            Instance of the saving engine.
        h5gr : :class`Group`
            HDF5 group which is supposed to represent `self`.
        subpath : str
            The `name` of `h5gr` with a ``'/'`` in the end.
        """
        hdf5_saver.save(self.unit_cell, subpath + "unit_cell")
        hdf5_saver.save(np.array(self.Ls, int), subpath + "lengths")
        hdf5_saver.save(self.unit_cell_positions, subpath + "unit_cell_positions")
        hdf5_saver.save(self.basis, subpath + "basis")
        hdf5_saver.save(self.boundary_conditions, subpath + "boundary_conditions")
        hdf5_saver.save(self.bc_MPS, subpath + "boundary_condition_MPS")
        hdf5_saver.save(self.order, subpath + "order_for_MPS")
        hdf5_saver.save(self.pairs, subpath + "pairs")
        # not necessary for loading, but still useful
        h5gr.attrs["dim"] = self.dim
        h5gr.attrs["N_sites"] = self.N_sites
        if hasattr(self, 'segment_first_last'):
            first, last = self.segment_first_last
            h5gr.attrs['segment_first'] = first
            h5gr.attrs['segment_last'] = last
        position_disorder = getattr(self, 'position_disorder', None)
        if position_disorder is not None:
            hdf5_saver.save(self.position_disorder, subpath + "position_disorder")


    @classmethod
    def from_hdf5(cls, hdf5_loader, h5gr, subpath):
        """Load instance from a HDF5 file.

        This method reconstructs a class instance from the data saved with :meth:`save_hdf5`.

        Parameters
        ----------
        hdf5_loader : :class:`~tenpy.tools.hdf5_io.Hdf5Loader`
            Instance of the loading engine.
        h5gr : :class:`Group`
            HDF5 group which is representing the object to be constructed.
        subpath : str
            The `name` of `h5gr` with a ``'/'`` in the end.

        Returns
        -------
        obj : cls
            Newly generated class instance containing the required data.
        """
        obj = cls.__new__(cls)  # create class instance, no __init__() call
        hdf5_loader.memorize_load(h5gr, obj)

        obj.unit_cell = hdf5_loader.load(subpath + "unit_cell")
        Ls = hdf5_loader.load(subpath + "lengths")
        obj._set_Ls(Ls)
        obj.unit_cell_positions = hdf5_loader.load(subpath + "unit_cell_positions")
        obj.basis = hdf5_loader.load(subpath + "basis")
        obj.boundary_conditions = hdf5_loader.load(subpath + "boundary_conditions")
        obj.bc_MPS = hdf5_loader.load(subpath + "boundary_condition_MPS")
        obj.order = hdf5_loader.load(subpath + "order_for_MPS")  # property setter!
        obj.pairs = hdf5_loader.load(subpath + "pairs")
        if 'segment_first' in h5gr.attrs:
            first = h5gr.attrs['segment_first']
            last = h5gr.attrs['segment_last']
            obj.segment_first_last = first, last
        if "position_disorder" in h5gr:
            obj.position_disorder = hdf5_loader.load(subpath + "position_disorder")
        else:
            obj.position_disorder = None
        obj.test_sanity()
        return obj

    @property
    def dim(self):
        """The dimension of the lattice."""
        return len(self.Ls)

    @property
    def order(self):
        """Defines an ordering of the lattice sites, thus mapping the lattice to a 1D chain.

        Each row of the array contains the lattice indices for one site,
        the order of the rows thus specifies a path through the lattice,
        along which an MPS will wind through the lattice.

        You can visualize the order with :meth:`plot_order`.
        """
        return self._order

    @order.setter
    def order(self, order_):
        # update the value itself
        self._order = order_
        # and the other stuff which is cached
        self._perm = np.lexsort(order_.T)
        # use advanced numpy indexing...
        self._mps2lat_vals_idx = np.empty(self.shape, np.intp)
        self._mps2lat_vals_idx[tuple(order_.T)] = np.arange(self.N_sites)
        # versions for fixed u
        self._mps_fix_u = []
        self._mps2lat_vals_idx_fix_u = []
        for u in range(len(self.unit_cell)):
            mps_fix_u = np.nonzero(order_[:, -1] == u)[0]
            self._mps_fix_u.append(mps_fix_u)
            mps2lat_vals_idx = np.empty(self.Ls, np.intp)
            mps2lat_vals_idx[tuple(order_[mps_fix_u, :-1].T)] = np.arange(self.N_cells)
            self._mps2lat_vals_idx_fix_u.append(mps2lat_vals_idx)
        self._mps_fix_u = tuple(self._mps_fix_u)

    def ordering(self, order):
        """Provide possible orderings of the `N` lattice sites.

        Subclasses often override this function to define additional orderings.

        Possible strings for the `order` defined here are:

            ``'Cstyle', 'default'`` :
                Recommended in most cases. First within the unit cell, then along y, then x.
                ``priority=(0, 1, ..., dim-1, dim)``.
            ``'snake', 'snakeCstyle'`` :
                Back and forth along the various directions, in Cstyle priority.
                Equivalent to ``snake_winding=(True, ..., True, True)`` and
                ``priority=(0, 1, ..., dim-1, dim)``.
            ``'Fstyle'`` :
                Might be good for almost completely decoupled chains in a finite, long ladder/cylinder;
                in other cases *not* a good idea.
                Equivalent to ``snake_winding=(False, ..., False, False)`` and
                ``priority=(dim-1, ..., 1., 0, dim)``.
            ``'snakeFstyle'`` :
                Snake-winding for Fstyle.
                Equivalent to ``snake_winding=(True, ..., True, True)`` and
                ``priority=(dim-1, ..., 1., 0, dim)``.

        .. plot ::

            import matplotlib.pyplot as plt
            from tenpy.models import lattice
            fig, axes = plt.subplots(2, 2, sharex=True, sharey=True, figsize=(8, 6))
            orders = ['Cstyle', 'snakeCstyle', 'Fstyle', 'snakeFstyle']
            lat = lattice.Square(5, 3, None, bc='periodic')
            for order, ax in zip(orders, axes.flatten()):
                lat.order = lat.ordering(order)
                lat.plot_order(ax, linestyle=':', linewidth=2)
                lat.plot_sites(ax)
                lat.plot_basis(ax, origin=-0.25*(lat.basis[0] + lat.basis[1]))
                ax.set_title(repr(order))
                ax.set_aspect('equal')
                ax.set_xlim(-1)
                ax.set_ylim(-1)
            plt.show()

        .. note ::
            For lattices with a non-trivial unit cell (e.g. Honeycomb, Kagome), the
            grouped order might be more appropriate, see :func:`get_order_grouped`.

        Parameters
        ----------
        order : str | ``('standard', snake_winding, priority)`` | ``('grouped', groups, ...)``
            Specifies the desired ordering using one of the strings of the above tables.
            Alternatively, an ordering is specified by a tuple with first entry specifying a
            function, ``'standard'`` for :func:`get_order` and ``'grouped'`` for
            :func:`get_order_grouped`, and other arguments in the tuple as specified in the
            documentation of these functions.

        Returns
        -------
        order : array, shape (N, D+1), dtype np.intp
            the order to be used for :attr:`order`.

        See also
        --------
        get_order : generates the `order` from equivalent `priority` and `snake_winding`.
        get_order_grouped : variant of `get_order`.
        plot_order : visualizes the resulting `order`.
        """
        if isinstance(order, str):
            if order in ["default", "Cstyle"]:
                priority = None
                snake_winding = (False, ) * (self.dim + 1)
            elif order == "Fstyle":
                priority = range(self.dim, -1, -1)
                snake_winding = (False, ) * (self.dim + 1)
            elif order in ["snake", "snakeCstyle"]:
                priority = None
                snake_winding = (True, ) * (self.dim + 1)
            elif order == "snakeFstyle":
                priority = range(self.dim, -1, -1)
                snake_winding = (True, ) * (self.dim + 1)
            else:
                # in a derived lattice use ``return super().ordering(order)`` as last option
                # such that the derived lattice also has the orderings defined in this function.
                raise ValueError("unknown ordering " + repr(order))
        else:
            descr = order[0]
            if descr == 'standard':
                snake_winding, priority = order[1:]
            elif descr == 'grouped':
                return get_order_grouped(self.shape, *order[1:])
            else:
                raise ValueError("unknown ordering " + repr(order))
        return get_order(self.shape, snake_winding, priority)

    @property
    def boundary_conditions(self):
        """Human-readable list of boundary conditions from :attr:`bc` and :attr:`bc_shift`.

        Returns
        -------
        boundary_conditions : list of str
            List of ``"open"`` or ``"periodic"``, one entry for each direction of the lattice.
        """
        global bc_choices
        bc_choices_reverse = dict([(v, k) for (k, v) in bc_choices.items()])
        bc = [bc_choices_reverse[bc] for bc in self.bc]
        if self.bc_shift is not None:
            for i, shift in enumerate(self.bc_shift):
                if shift != 0:
                    assert bc[i + 1] == "periodic"
                    bc[i + 1] = int(shift)
        return bc

    @boundary_conditions.setter
    def boundary_conditions(self, bc):
        global bc_choices
        if bc in list(bc_choices.keys()):
            bc = [bc_choices[bc]] * self.dim
            self.bc_shift = None
        else:
            bc = list(bc)  # we modify entries...
            self.bc_shift = np.zeros(self.dim - 1, np.int_)
            for i, bc_i in enumerate(bc):
                if isinstance(bc_i, int):
                    if i == 0:
                        raise ValueError("Invalid bc: first entry can't be a shift")
                    self.bc_shift[i - 1] = bc_i
                    bc[i] = bc_choices['periodic']
                else:
                    bc[i] = bc_choices[bc_i]
            if not np.any(self.bc_shift != 0):
                self.bc_shift = None
        self.bc = np.array(bc)

    @property
    def cylinder_axis(self):
        """Direction of the cylinder axis.

        For an infinite cylinder (`bc_MPS='infinite' and ``boundary_conditions[1] == 'open'``),
        this property gives the direction of the cylinder axis, in the same coordinates as the
        :attr:`basis`, as a normalized vector.
        For a 1D lattice or for open boundary conditions along y, it's just along ``basis[0]``.
        """
        if self.dim == 1 or self.boundary_conditions[1] == 'open':
            return self.basis[0] / np.linalg.norm(self.basis[0])
        if self.dim != 2:
            raise NotImplementedError("Might not even have cylinder axis...")
        periodicity = self.Ls[1] * self.basis[1]
        if self.bc_shift is not None:
            periodicity += self.bc_shift[0] * self.basis[0]
        if len(periodicity) != 2:
            raise ValueError("non-2D basis, can't define cylinder axis")
        cylinder_axis = np.array([periodicity[1], - periodicity[0]])
        return cylinder_axis / np.linalg.norm(cylinder_axis)

    def extract_segment(self, first=0, last=None, enlarge=None):
        """Extract a finite segment from an infinite/large system.

        Parameters
        ----------
        first, last : int
            The first and last site to *include* into the segment.
            `last` defaults to :attr:`L` - 1, i.e., the MPS unit cell for infinite MPS.
        enlarge : int
            Instead of specifying the `first` and `last` site, you can specify this factor
            by how much the MPS unit cell should be enlarged.

        Returns
        -------
        copy : :class:`Lattice`
            A copy of `self` with "segment" :attr:`bc_MPS` and :attr:`segment_first_last` set.
        """
        cp = self.copy()
        L = cp.N_sites # Size of finite MPS or unit cell
        #assert first >= 0
        if enlarge is not None:
            if cp.bc_MPS != 'infinite':
                raise ValueError("enlarge only possible for infinite MPS")
            if last is not None or first != 0:
                raise ValueError("specify either `first`+`last` or `enlarge`!")
            assert enlarge > 0
            last = enlarge * L - 1
            # first = 0, not needed since first == 0 from above.
        elif last is None:
            last = L - 1
<<<<<<< HEAD
        if first > last: # first == last should be fine
            raise ValueError(f"need first <= last, got {first:d}, {last:d}")
        first_unit_cell = first - first % L # index of the beginning of the unit cell (of LATTICE) of first
        if cp.bc_MPS != 'infinite':
            assert first_unit_cell == 0 # i.e. first > 0
        segment_first_last = (first, last)
        if first_unit_cell != 0:
            #assert first_unit_cell < 1 and first_unit_cell > -2, "No need to shift into 1st or -2nd unit cell" # SAJANT - if first > L, then first_unit_cell > 0.
            
            #if cp.bc_MPS != 'infinite' and first_unit_cell < 0: # finite should always have first_unit_cell==0
            #    raise ValueError("can't enlarge to negative `first` for finite system")
            
            # shift by whole unit cell(s) to the right until `first` is in first unit cell
            first, last = first - first_unit_cell, last - first_unit_cell
            assert 0 <= first < L
        enlarge = last // L + 1
=======
            enlarge = 1
        else:
            enlarge = last // L + 1
>>>>>>> aac0b8f8
        assert enlarge > 0
        if enlarge > 1:
            cp.enlarge_mps_unit_cell(enlarge)
        if first > 0 or last < cp.N_sites - 1:
            # take out some parts of the lattice
            remove = list(range(0, first)) + list(range(last + 1, cp.N_sites))
            remove = cp.mps2lat_idx(remove)
            cp = IrregularLattice(cp, remove=remove)
        cp.bc_MPS = 'segment'
        if self.bc_MPS == 'finite':
            # need to switch to periodic along infinite direction
            bc = self.boundary_conditions
            bc[0] = 'periodic'
            cp.boundary_conditions = bc
        cp.segment_first_last = segment_first_last
        return cp

    def enlarge_mps_unit_cell(self, factor=2):
        """Repeat the unit cell for infinite MPS boundary conditions; in place.

        Parameters
        ----------
        factor : int
            The new number of sites in the MPS unit cell will be increased from `N_sites` to
            ``factor*N_sites_per_ring``. Since MPS unit cells are repeated in the `x`-direction
            in our convention, the lattice shape goes from
            ``(Lx, Ly, ..., Lu)`` to ``(Lx*factor, Ly, ..., Lu)``.
        """
        if self.bc_MPS != "infinite":
            raise ValueError("can only enlarge the MPS unit cell for infinite MPS.")
        new_Ls = list(self.Ls)
        old_Lx = new_Ls[0]
        new_Ls[0] = old_Lx * factor
        old_order = self.order
        new_order = []
        for i in range(factor):
            order = old_order.copy()
            shift_x = i * old_Lx
            order[:, 0] += shift_x
            new_order.append(order)
        new_order = np.vstack(new_order)
        # now update the contents of `self`
        self._set_Ls(new_Ls)
        self.order = new_order  # property setter
        self.test_sanity()

    def position(self, lat_idx):
        """return 'space' position of one or multiple sites.

        Parameters
        ----------
        lat_idx : ndarray, ``(... , dim+1)``
            Lattice indices.

        Returns
        -------
        pos : ndarray, ``(..., Dim)``
            The position of the lattice sites specified by `lat_idx` in real-space.
            If :attr:`position_disorder` is non-trivial, it can shift the positions!
        """
        idx = self._asvalid_latidx(lat_idx)
        res = np.take(self.unit_cell_positions, idx[..., -1], axis=0)
        for i in range(self.dim):
            res += idx[..., i, np.newaxis] * self.basis[i]
        if self.position_disorder is not None:
            if self.bc_shift is not None:
                raise NotImplementedError("we don't handle non-trivial bc_shift"
                                          "in combination with positional disorder")
            idx = np.mod(idx, self.shape)
            idx_pos = tuple(idx[..., i] for i in range(idx.shape[-1])) + (slice(None, None), )
            res += self.position_disorder[idx_pos]
        return res

    def site(self, i):
        """return :class:`~tenpy.networks.site.Site` instance corresponding to an MPS index `i`"""
        return self.unit_cell[self.order[i, -1]]

    def mps_sites(self):
        """Return a list of sites for all MPS indices.

        Equivalent to ``[self.site(i) for i in range(self.N_sites)]``.

        This should be used for `sites` of 1D tensor networks (MPS, MPO,...).
        """
        return [self.unit_cell[u] for u in self.order[:, -1]]

    def mps2lat_idx(self, i):
        """Translate MPS index `i` to lattice indices ``(x_0, ..., x_{dim-1}, u)``.

        Parameters
        ----------
        i : int | array_like of int
            MPS index/indices.

        Returns
        -------
        lat_idx : array
            First dimensions like `i`, last dimension has len `dim`+1 and contains the lattice
            indices ``(x_0, ..., x_{dim-1}, u)`` corresponding to `i`.
            For `i` across the MPS unit cell and "infinite" or "segment" `bc_MPS`,
            we shift `x_0` accordingly.
        """
        if self.bc_MPS != 'finite':
            # allow `i` outside of MPS unit cell for bc_MPS infinite
            i0 = i
            i = np.mod(i, self.N_sites)
            if np.any(i0 != i):
                lat = self.order[i].copy()
                lat[..., 0] += (i0 - i) * self.N_rings // self.N_sites
                # N_sites_per_ring might not be set for IrregularLattice
                return lat
        return self.order[i].copy()

    def lat2mps_idx(self, lat_idx):
        """Translate lattice indices ``(x_0, ..., x_{D-1}, u)`` to MPS index `i`.

        Parameters
        ----------
        lat_idx : array_like [..., dim+1]
            The last dimension corresponds to lattice indices ``(x_0, ..., x_{D-1}, u)``.
            All lattice indices should be positive and smaller than the corresponding entry in
            ``self.shape``. Exception: for "infinite" or "segment" `bc_MPS`,
            an `x_0` outside indicates shifts across the boundary.

        Returns
        -------
        i : array_like
            MPS index/indices corresponding to `lat_idx`.
            Has the same shape as `lat_idx` without the last dimension.
        """
        idx = self._asvalid_latidx(lat_idx)
        if self.bc_MPS != 'finite':
            idx = idx.copy()
            i_shift = idx[..., 0] - np.mod(idx[..., 0], self.N_rings)
            idx[..., 0] -= i_shift
        i = np.sum(np.mod(idx, self.shape) * self._strides, axis=-1)  # before permutation
        i = np.take(self._perm, i)  # after permutation
        if self.bc_MPS != 'finite':
            i += i_shift * self.N_sites // self.N_rings
            # N_sites_per_ring might not be set for IrregularLattice
        return i

    def mps_idx_fix_u(self, u=None):
        """return an index array of MPS indices for which the site within the unit cell is `u`.

        If you have multiple sites in your unit-cell, an onsite operator is in general not defined
        for all sites. This functions returns an index array of the mps indices which belong to
        sites given by ``self.unit_cell[u]``.

        Parameters
        ----------
        u : None | int
            Selects a site of the unit cell. ``None`` (default) means all sites.

        Returns
        -------
        mps_idx : array
            MPS indices for which ``self.site(i) is self.unit_cell[u]``. Ordered ascending.
        """
        if u is not None:
            return self._mps_fix_u[u]
        return self._perm

    def mps_lat_idx_fix_u(self, u=None):
        """Similar as :meth:`mps_idx_fix_u`, but return also the corresponding lattice indices.

        Parameters
        ----------
        u : None | int
            Selects a site of the unit cell. ``None`` (default) means all sites.

        Returns
        -------
        mps_idx : array
            MPS indices `i` for which ``self.site(i) is self.unit_cell[u]``.
        lat_idx : 2D array
            The row `j` contains the lattice index (without `u`) corresponding to ``mps_idx[j]``.
        """
        mps_idx = self.mps_idx_fix_u(u)
        return mps_idx, self.order[mps_idx, :-1]

    def mps2lat_values(self, A, axes=0, u=None):
        """Reshape/reorder `A` to replace an MPS index by lattice indices.

        Parameters
        ----------
        A : ndarray
            Some values. Must have ``A.shape[axes] = self.N_sites`` if `u` is ``None``, or
            ``A.shape[axes] = self.N_cells`` if `u` is an int.
        axes : (iterable of) int
            chooses the axis which should be replaced.
        u : ``None`` | int
            Optionally choose a subset of MPS indices present in the axes of `A`, namely the
            indices corresponding to ``self.unit_cell[u]``, as returned by :meth:`mps_idx_fix_u`.
            The resulting array will not have the additional dimension(s) of `u`.

        Returns
        -------
        res_A : ndarray
            Reshaped and reordered version of A. Such that MPS indices along the specified axes
            are replaced by lattice indices, i.e., if MPS index `j` maps to lattice site
            `(x0, x1, x2)`, then ``res_A[..., x0, x1, x2, ...] = A[..., j, ...]``.

        Examples
        --------
        Say you measure expectation values of an onsite term for an MPS, which gives you an 1D array
        `A`, where `A[i]` is the expectation value of the site given by ``self.mps2lat_idx(i)``.
        Then this function gives you the expectation values ordered by the lattice:

        .. testsetup :: mps2lat_values

            lat = tenpy.models.lattice.Honeycomb(10, 3, None)
            A = np.arange(60)
            C = np.arange(60*60).reshape(60, 60)
            A_res = lat.mps2lat_values(A)

        .. doctest :: mps2lat_values

            >>> print(lat.shape, A.shape)
            (10, 3, 2) (60,)
            >>> A_res = lat.mps2lat_values(A)
            >>> A_res.shape
            (10, 3, 2)
            >>> A_res[tuple(lat.mps2lat_idx(5))] == A[5]
            True

        If you have a correlation function ``C[i, j]``, it gets just slightly more complicated:

        .. doctest :: mps2lat_values

            >>> print(lat.shape, C.shape)
            (10, 3, 2) (60, 60)
            >>> lat.mps2lat_values(C, axes=[0, 1]).shape
            (10, 3, 2, 10, 3, 2)

        If the unit cell consists of different physical sites, an onsite operator might be defined
        only on one of the sites in the unit cell. Then you can use :meth:`mps_idx_fix_u` to get
        the indices of sites it is defined on, measure the operator on these sites, and use
        the argument `u` of this function.

        .. doctest :: mps2lat_values

            >>> u = 0
            >>> idx_subset = lat.mps_idx_fix_u(u)
            >>> A_u = A[idx_subset]
            >>> A_u_res = lat.mps2lat_values(A_u, u=u)
            >>> A_u_res.shape
            (10, 3)
            >>> np.all(A_res[:, :, u] == A_u_res[:, :])
            True
        """
        axes = to_iterable(axes)
        if len(axes) > 1:
            axes = [(ax + A.ndim if ax < 0 else ax) for ax in axes]
            for ax in reversed(sorted(axes)):  # need to start with largest axis!
                A = self.mps2lat_values(A, ax, u)  # recursion with single axis
            return A
        # choose the appropriate index arrays
        if u is None:
            idx = self._mps2lat_vals_idx
        else:
            idx = self._mps2lat_vals_idx_fix_u[u]
        return np.take(A, idx, axis=axes[0])

    def mps2lat_values_masked(self, A, axes=-1, mps_inds=None, include_u=None):
        """Reshape/reorder an array `A` to replace an MPS index by lattice indices.

        This is a generalization of :meth:`mps2lat_values` allowing for the case of an arbitrary
        set of MPS indices present in each axis of `A`.

        Parameters
        ----------
        A : ndarray
            Some values.
        axes : (iterable of) int
            Chooses the axis of `A` which should be replaced.
            If multiple axes are given, you also need to give multiple index arrays as `mps_inds`.
        mps_inds : (list of) 1D ndarray
            Specifies for each `axis` in `axes`, for which MPS indices we have values in the
            corresponding `axis` of `A`.
            Defaults to ``[np.arange(A.shape[ax]) for ax in axes]``.
            For indices across the MPS unit cell and "infinite" `bc_MPS`,
            we shift `x_0` accordingly.
        include_u : (list of) bool
            Specifies for each `axis` in `axes`, whether the `u` index of the lattice should be
            included into the output array `res_A`. Defaults to ``len(self.unit_cell) > 1``.

        Returns
        -------
        res_A : np.ma.MaskedArray
            Reshaped and reordered copy of A. Such that MPS indices along the specified axes
            are replaced by lattice indices, i.e., if MPS index `j` maps to lattice site
            `(x0, x1, x2)`, then ``res_A[..., x0, x1, x2, ...] = A[..., mps_inds[j], ...]``.
        """
        try:
            iter(axes)
        except TypeError:  # axes is single int
            axes = [axes]
            mps_inds = [mps_inds]
            include_u = [include_u]
        else:  # iterable axes
            if mps_inds is None:
                mps_inds = [None] * len(axes)
            if include_u is None:
                include_u = [None] * len(axes)
            if len(axes) != len(mps_inds) or len(axes) != len(include_u):
                raise ValueError("Length of `axes`, `mps_inds` and `include_u` different")
        # sort axes ascending
        axes = [(ax + A.ndim if ax < 0 else ax) for ax in axes]

        # goal: use numpy advanced indexing for the data copy
        lat_inds = []  # lattice indices to be used
        new_shapes = []  # shape to be
        for ax, mps_inds_ax, include_u_ax in zip(axes, mps_inds, include_u):
            if mps_inds_ax is None:  # default
                mps_inds_ax = np.arange(A.shape[ax])
            if include_u_ax is None:  # default
                include_u_ax = (len(self.unit_cell) > 1)
            if mps_inds_ax.ndim != 1:
                raise ValueError("got non-1D array in `mps_inds` " + str(mps_inds_ax.shape))
            lat_inds_ax = self.mps2lat_idx(mps_inds_ax)
            shape = list(self.shape)
            max_i = np.max(mps_inds_ax)
            if max_i >= self.N_sites:
                shape[0] += (max_i - self.N_sites) * self.N_rings // self.N_sites + 1
            min_i = np.min(mps_inds_ax)
            if min_i < 0:
                # we use numpy indexing to simply wrap around negative indices
                shape[0] += (abs(min_i) - 1) * self.N_rings // self.N_sites + 1
            if not include_u_ax:
                shape = shape[:-1]
                lat_inds_ax = lat_inds_ax[:, :-1]
            new_shapes.append(shape)
            lat_inds.append(lat_inds_ax)

        res_A_ndim = A.ndim - len(axes) + sum([len(s) for s in new_shapes])
        res_A_shape = []
        res_A_inds = []
        dim_before = 0
        dim_after = A.ndim - 1
        for ax in range(A.ndim):
            if ax in axes:
                i = axes.index(ax)
                inds_ax = lat_inds[i].T
                res_A_shape.extend(new_shapes[i])
                for inds in lat_inds[i].T:
                    inds = inds.reshape([1] * dim_before + [len(inds)] + [1] * dim_after)
                    res_A_inds.append(inds)
            else:
                d = A.shape[ax]
                res_A_shape.append(d)
                inds = np.arange(d).reshape([1] * dim_before + [d] + [1] * dim_after)
                res_A_inds.append(inds)
            dim_before += 1
            dim_after -= 1

        # and finally we are in the position to create the masked Array
        fill_value = np.ma.array([0, 1], dtype=A.dtype).get_fill_value()
        res_A_data = np.full(res_A_shape, fill_value, dtype=A.dtype)
        res_A = np.ma.array(res_A_data, mask=True, fill_value=fill_value)

        res_A[tuple(res_A_inds)] = A  # copy data, automatically unmasks entries
        return res_A

    def count_neighbors(self, u=0, key='nearest_neighbors'):
        """Count e.g. the number of nearest neighbors for a site in the bulk.

        Parameters
        ----------
        u : int
            Specifies the site in the unit cell, for which we should count the number
            of neighbors (or whatever `key` specifies).
        key : str
            Key of :attr:`pairs` to select what to count.

        Returns
        -------
        number : int
            Number of nearest neighbors (or whatever `key` specified) for the `u`-th site in the
            unit cell, somewhere in the bulk of the lattice. Note that it might not be the correct
            value at the edges of a lattice with open boundary conditions.
        """
        pairs = self.pairs[key]
        count = 0
        for u1, u2, dx in pairs:
            if u1 == u:
                count += 1
            if u2 == u:
                count += 1
        return count

    def number_nearest_neighbors(self, u=0):
        """Deprecated.

        .. deprecated :: 0.5.0
            Use :meth:`count_neighbors` instead.
        """
        msg = "Use ``count_neighbors(u, 'nearest_neighbors')`` instead."
        warnings.warn(msg, FutureWarning)
        return self.count_neighbors(u, 'nearest_neighbors')

    def number_next_nearest_neighbors(self, u=0):
        """Deprecated.

        .. deprecated :: 0.5.0
            Use :meth:`count_neighbors` instead.
        """
        msg = "Use ``count_neighbors(u, 'next_nearest_neighbors')`` instead."
        warnings.warn(msg, FutureWarning)
        return self.count_neighbors(u, 'next_nearest_neighbors')

    def distance(self, u1, u2, dx):
        """Get the distance for a given coupling between two sites in the lattice.

        The `u1`, `u2`, `dx` parameters are defined in analogy with
        :meth:`~tenpy.models.model.CouplingModel.add_coupling`, i.e., this function
        calculates the distance between a pair of operators added with `add_coupling` (using the
        :attr:`basis` and :attr:`unit_cell_positions` of the lattice).

        .. warning ::
            This function ignores "wrapping" around the cylinder in the case of periodic boundary
            conditions.

        Parameters
        ----------
        u1, u2 : int
            Indices within the unit cell; the `u1` and `u2` of
            :meth:`~tenpy.models.model.CouplingModel.add_coupling`
        dx : array
            Length :attr:`dim`. The translation in terms of basis vectors for the coupling.

        Returns
        -------
        distance : float | ndarray
            The distance between site at lattice indices ``[x, y, u1]`` and
            ``[x + dx[0], y + dx[1], u2]``, **ignoring** any boundary effects.
            In case of non-trivial :attr:`position_disorder`, an array is returned. This array
            is compatible with the shape/indexing required for
            :meth:`~tenpy.models.CouplingModel.add_coupling`.
            For example to add a Z-Z interaction of strength `J/r` with r the distance,
            you can do something like this in :meth:`~tenpy.models.CouplingModel.init_terms`:

                for u1, u2, dx in self.lat.pairs['nearest_neighbors']:
                    dist = self.lat.distance(u1, u2, dx)
                    self.add_coupling(J/dist, u1, 'Sz', u2, 'Sz', dx)
        """
        vec_dist = self.unit_cell_positions[u2] - self.unit_cell_positions[u1]
        for ax in range(self.dim):
            vec_dist = vec_dist + dx[..., ax, np.newaxis] * self.basis[ax]
        if self.position_disorder is not None:
            if self.bc_shift is not None:
                raise NotImplementedError("we don't handle non-trivial bc_shift"
                                          "in combination with positional disorder")
            shape, shift = self.coupling_shape(dx)
            slices_i = []
            slices_j = []
            for L, Lc, s, d in zip(self.Ls, shape, shift, dx):
                slices_i.append(np.arange(-s, -s + Lc) % L)
                slices_j.append(np.arange(-s + d, -s + d + Lc) % L)
            lat_i = tuple(np.meshgrid(*slices_i, indexing='ij', sparse=True))
            lat_j = tuple(np.meshgrid(*slices_j, indexing='ij', sparse=True))
            disorder_i = self.position_disorder[lat_i + (u1, )]
            disorder_j = self.position_disorder[lat_j + (u2, )]
            vec_dist = disorder_j - disorder_i + vec_dist
        return np.linalg.norm(vec_dist, axis=-1)

    def find_coupling_pairs(self, max_dx=3, cutoff=None, eps=1.e-10):
        """Automatically find coupling pairs grouped by distances.

        Given the :attr:`unit_cell_positions` and :attr:`basis`, the coupling :attr:`pairs` of
        `nearest_neighbors`, `next_nearest_neighbors` etc at a given distance are basically
        fixed (although not uniquely, since we take out half of them to avoid double-counting
        couplings in both directions ``A_i B_j + B_i A_i``).
        This function iterates through all possible couplings up to a given `cutoff` distance and
        then determines the possible :attr:`pairs` at fixed distances (up to round-off errors).

        Parameters
        ----------
        max_dx : int
            Maximal index for each index of `dx` to iterate over. You need large enough values
            to include every possible coupling up to the desired distance, but choosing it too
            large might make this function run for a long time.
        cutoff : float
            Maximal distance (in the units in which :attr:`basis` and :attr:`unit_cell_positions`
            is given).
        eps : float
            Tolerance up to which to distances are considered the same.

        Returns
        -------
        coupling_pairs : dict
            Keys are distances of nearest-neighbors, next-nearest-neighbors etc.
            Values are ``[(u1, u2, dx), ...]`` as in :attr:`pairs`.
        """
        if cutoff is None:
            cutoff = max_dx - eps
        assert cutoff < max_dx * min(np.linalg.norm(self.basis, axis=-1))
        Lu = len(self.unit_cell)
        dist_pairs = {}
        for u1, u2 in itertools.product(range(Lu), repeat=2):
            for dx in itertools.product(range(max_dx, -max_dx - 1, -1), repeat=self.dim):
                dist = self.distance(u1, u2, np.array(dx))
                if dist > cutoff or dist < eps:
                    continue
                d0 = get_close(dist_pairs.keys(), dist)
                if d0 is None:
                    dist_pairs[dist] = []
                    d0 = dist
                pairs = dist_pairs[d0]
                if (u2, u1, tuple(-i for i in dx)) in pairs:
                    continue  # avoid double-counting for existing pairs
                pairs.append((u1, u2, dx))
        # finally sort the keys of the dict by distances
        result = {}
        for key in sorted(dist_pairs.keys()):
            result[key] = [(u1, u2, np.array(dx)) for u1, u2, dx in dist_pairs[key]]
        return result

    def coupling_shape(self, dx):
        """Calculate correct shape of the `strengths` for a coupling.

        Parameters
        ----------
        dx : tuple of int
            Translation vector in the lattice for a coupling of two operators.
            Corresponds to `dx` argument of
            :meth:`tenpy.models.model.CouplingModel.add_multi_coupling`.

        Returns
        -------
        coupling_shape : tuple of int
            Len :attr:`dim`. The correct shape for an array specifying the coupling strength.
            `lat_indices` has only rows within this shape.
        shift_lat_indices : array
            Translation vector from origin to the lower left corner of box spanned by `dx`.
        """
        shape = [La - abs(dxa) * int(bca) for La, dxa, bca in zip(self.Ls, dx, self.bc)]
        shift_strength = [min(0, dxa) for dxa in dx]
        return tuple(shape), np.array(shift_strength)

    def possible_couplings(self, u1, u2, dx, strength=None):
        """Find possible MPS indices for two-site couplings.

        For periodic boundary conditions (``bc[a] == False``)
        the index ``x_a`` is taken modulo ``Ls[a]`` and runs through ``range(Ls[a])``.
        For open boundary conditions, ``x_a`` is limited to ``0 <= x_a < Ls[a]`` and
        ``0 <= x_a+dx[a] < lat.Ls[a]``.

        Parameters
        ----------
        u1, u2 : int
            Indices within the unit cell; the `u1` and `u2` of
            :meth:`~tenpy.models.model.CouplingModel.add_coupling`
        dx : array
            Length :attr:`dim`. The translation in terms of basis vectors for the coupling.
        strength : array_like | None
            If given, instead of returning `lat_indices` and `coupling_shape`
            directly return the correct `strength_12`.

        Returns
        -------
        mps1, mps2 : 1D array
            For each possible two-site coupling the MPS indices for the `u1` and `u2`.
        strength_vals : 1D array
            (Only returned if `strength` is not None.)
            Such that ``for (i, j, s) in zip(mps1, mps2, strength_vals):`` iterates over all
            possible couplings with `s` being the strength of that coupling.
            Couplings where ``strength_vals == 0.`` are filtered out.
        lat_indices : 2D int array
            (Only returned if `strength` is None.)
            Rows of `lat_indices` correspond to entries of `mps1` and `mps2` and contain the
            lattice indices of the "lower left corner" of the box containing the coupling.
        coupling_shape : tuple of int
            (Only returned if `strength` is None.)
            Len :attr:`dim`. The correct shape for an array specifying the coupling strength.
            `lat_indices` has only rows within this shape.
        """
        coupling_shape, shift_lat_indices = self.coupling_shape(dx)
        if any([s == 0 for s in coupling_shape]):
            if strength is None:
                return [], [], np.zeros([0, self.dim]), coupling_shape
            else:
                return [], [], np.array([])
        Ls = np.array(self.Ls)
        mps_i, lat_i = self.mps_lat_idx_fix_u(u1)
        lat_j_shifted = lat_i + dx
        lat_j = np.mod(lat_j_shifted, Ls)  # assuming PBC
        if self.bc_shift is not None:
            shift = np.sum(((lat_j_shifted - lat_j) // Ls)[:, 1:] * self.bc_shift, axis=1)
            lat_j_shifted[:, 0] -= shift
            lat_j[:, 0] = np.mod(lat_j_shifted[:, 0], Ls[0])
        keep = self._keep_possible_couplings(lat_j, lat_j_shifted, u2)
        mps_i = mps_i[keep]
        if len(mps_i) == 0:
            if strength is None:
                return [], [], np.zeros([0, self.dim]), coupling_shape
            else:
                return [], [], np.array([])
        lat_indices = lat_i[keep] + shift_lat_indices[np.newaxis, :]
        lat_indices = np.mod(lat_indices, coupling_shape)
        lat_j = lat_j[keep]
        lat_j_shifted = lat_j_shifted[keep]
        mps_j = self.lat2mps_idx(np.concatenate([lat_j, [[u2]] * len(lat_j)], axis=1))
        if self.bc_MPS != 'finite':
            # shift j by whole MPS unit cells for couplings along the infinite direction
            # N_sites_per_ring might not be set for IrregularLattice
            mps_j_shift = (lat_j_shifted[:, 0] - lat_j[:, 0]) * self.N_sites // self.N_rings
            mps_j += mps_j_shift
            # finally, ensure 0 <= min(i, j) < N_sites.
            # (so far, 0 <= mps_i < N_sites)
            mps_ij_shift = np.where(mps_j_shift < 0, -mps_j_shift, 0)
            mps_i += mps_ij_shift
            mps_j += mps_ij_shift
        if strength is None:
            return mps_i, mps_j, lat_indices, coupling_shape
        else:
            strength = to_array(strength, coupling_shape)  # tile to correct shape
            strength_vals = strength[tuple(lat_indices.T)]
            keep_nonzero = (strength_vals != 0.)  # filter out couplings with strength 0
            return mps_i[keep_nonzero], mps_j[keep_nonzero], strength_vals[keep_nonzero]

    def _keep_possible_couplings(self, lat_j, lat_j_shifted, u2):
        """filter possible j sites of a coupling from :meth:`possible_couplings`"""
        return np.all(
            np.logical_or(
                lat_j_shifted == lat_j,  # not across the boundary
                np.logical_not(self.bc)),  # direction has PBC
            axis=1)

    def multi_coupling_shape(self, dx):
        """Calculate correct shape of the `strengths` for a multi_coupling.

        Parameters
        ----------
        dx : 2D array, shape (N_ops, :attr:`dim`)
            ``dx[i, :]`` is the translation vector in the lattice for the `i`-th operator.
            Corresponds to the `dx` of each operator given in the argument `ops` of
            :meth:`tenpy.models.model.CouplingModel.add_multi_coupling`.

        Returns
        -------
        coupling_shape : tuple of int
            Len :attr:`dim`. The correct shape for an array specifying the coupling strength.
            `lat_indices` has only rows within this shape.
        shift_lat_indices : array
            Translation vector from origin to the lower left corner of box spanned by `dx`.
            (Unlike for :meth:`coupling_shape` it can also contain entries > 0)
        """
        # coupling_shape(dx) is equivalent to
        # multi_coupling_shape(np.array([[0]*self.dim, dx]))
        Ls = self.Ls
        shape = [None] * len(Ls)
        shift_strength = [None] * len(Ls)
        for a in range(len(Ls)):
            max_dx, min_dx = np.max(dx[:, a]), np.min(dx[:, a])
            box_dx = max_dx - min_dx
            shape[a] = Ls[a] - box_dx * int(self.bc[a])
            shift_strength[a] = min_dx  # note: can be positive!
        return tuple(shape), np.array(shift_strength)

    def possible_multi_couplings(self, ops, strength=None):
        """Generalization of :meth:`possible_couplings` to couplings with more than 2 sites.

        Parameters
        ----------
        ops : list of ``(opname, dx, u)``
            Same as the argument `ops` of
            :meth:`~tenpy.models.model.CouplingModel.add_multi_coupling`.

        Returns
        -------
        mps_ijkl : 2D int array
            Each row contains MPS indices `i,j,k,l,...`` for each of the operators positions.
            The positions are defined by `dx` (j,k,l,... relative to `i`) and boundary
            conditions of `self` (how much the `box` for given `dx` can be shifted around without
            hitting a boundary - these are the different rows).
        strength_vals : 1D array
            (Only returned if `strength` is not None.)
            Such that ``for  (ijkl, s) in zip(mps_ijkl, strength_vals):`` iterates over all
            possible couplings with `s` being the strength of that coupling.
            Couplings where ``strength_vals == 0.`` are filtered out.
        lat_indices : 2D int array
            (Only returned if `strength` is None.)
            Rows of `lat_indices` correspond to rows of `mps_ijkl` and contain the lattice indices
            of the "lower left corner" of the box containing the coupling.
        coupling_shape : tuple of int
            (Only returned if `strength` is None.)
            Len :attr:`dim`. The correct shape for an array specifying the coupling strength.
            `lat_indices` has only rows within this shape.
        """
        D = self.dim
        Nops = len(ops)
        Ls = np.array(self.Ls)
        # make 3D arrays ["iteration over lattice", "operator", "spatial direction"]
        # recall numpy broadcasting: 1D equivalent to [np.newaxis, np.newaxis, :]
        dx = np.array([op_dx for _, op_dx, op_u in ops], dtype=np.int_).reshape([1, Nops, D])
        u = np.array([op_u for _, op_dx, op_u in ops], dtype=np.int_).reshape([1, Nops, 1])
        coupling_shape, shift_lat_indices = self.multi_coupling_shape(dx[0, :, :])
        if any([s == 0 for s in coupling_shape]):
            if strength is None:
                return [], [], coupling_shape
            else:
                return [], np.array([])
        lat_indices = np.indices(coupling_shape).reshape([1, self.dim, -1]).transpose([2, 0, 1])
        lat_ijkl_shifted = lat_indices + (dx - shift_lat_indices)
        lat_ijkl = np.mod(lat_ijkl_shifted, Ls)
        if self.bc_shift is not None:
            shift = np.sum(((lat_ijkl_shifted - lat_ijkl) // Ls)[:, :, 1:] * self.bc_shift, axis=2)
            lat_ijkl_shifted[:, :, 0] -= shift
            lat_ijkl[:, :, 0] = np.mod(lat_ijkl_shifted[:, :, 0], Ls[0])
        keep = self._keep_possible_multi_couplings(lat_ijkl, lat_ijkl_shifted, u)
        lat_indices = lat_indices[keep, 0, :]  # make 2D as to be returned
        lat_ijkl = lat_ijkl[keep, :, :]
        u = np.broadcast_to(u, lat_ijkl.shape[:2] + (1, ))
        mps_ijkl = self.lat2mps_idx(np.concatenate([lat_ijkl, u], axis=2))
        if self.bc_MPS != 'finite':
            # shift by whole MPS unit cells for couplings along the infinite direction
            # N_sites_per_ring might not be set for IrregularLattice
            mps_ijkl += ((lat_ijkl_shifted[keep, :, 0] - lat_ijkl[:, :, 0]) * self.N_sites //
                         self.N_rings)
            # but ensure that  0 <= min(i,j,...) < N_sites
            min_ijkl = np.min(mps_ijkl, axis=1)
            mps_ijkl += (np.mod(min_ijkl, self.N_sites) - min_ijkl)[:, np.newaxis]
        if strength is None:
            return mps_ijkl, lat_indices, coupling_shape
        else:
            strength = to_array(strength, coupling_shape)  # tile to correct shape
            strength_vals = strength[tuple(lat_indices.T)]  # extract correct entries
            keep_nonzero = (strength_vals != 0.)  # filter out couplings with strength 0
            return mps_ijkl[keep_nonzero], strength_vals[keep_nonzero]

    def _keep_possible_multi_couplings(self, lat_ijkl, lat_ijkl_shifted, u_ijkl):
        """Filter possible couplings from :meth:`possible_multi_couplings`"""
        return np.all(
            np.logical_or(
                lat_ijkl_shifted == lat_ijkl,  # not across the boundary
                np.logical_not(self.bc)),  # direction has PBC
            axis=(1, 2))

    def plot_sites(self, ax, markers=['o', '^', 's', 'p', 'h', 'D'], labels=None, **kwargs):
        """Plot the sites of the lattice with markers.

        Parameters
        ----------
        ax : :class:`matplotlib.axes.Axes`
            The axes on which we should plot.
        markers : list
            List of values for the keyword `marker` of ``ax.plot()`` to distinguish the different
            sites in the unit cell, a site `u` in the unit cell is plotted with a marker
            ``markers[u % len(markers)]``.
        labels : list of str
            Labels for the different sites in the unit cell.
        **kwargs :
            Further keyword arguments given to ``ax.plot()``.
        """
        kwargs.setdefault("linestyle", 'None')
        use_marker = ('marker' not in kwargs)
        for u in range(len(self.unit_cell)):
            pos = self.position(self.order[self.mps_idx_fix_u(u), :])
            if pos.shape[1] == 1:
                pos = pos * np.array([[1., 0]])  # use broadcasting to add a column with zeros
            if pos.shape[1] != 2:
                raise ValueError("can only plot in 2 dimensions.")
            if use_marker:
                kwargs['marker'] = markers[u % len(markers)]
            if labels is not None:
                kwargs['label'] = labels[u % len(labels)]
            ax.plot(pos[:, 0], pos[:, 1], **kwargs)

    def plot_order(self, ax, order=None, textkwargs={}, **kwargs):
        """Plot a line connecting sites in the specified "order" and text labels enumerating them.

        Parameters
        ----------
        ax : :class:`matplotlib.axes.Axes`
            The axes on which we should plot.
        order : None | 2D array (self.N_sites, self.dim+1)
            The order as returned by :meth:`ordering`; by default (``None``) use :attr:`order`.
        textkwargs: ``None`` | dict
            If not ``None``, we add text labels enumerating the sites in the plot. The dictionary
            can contain keyword arguments for ``ax.text()``.
        **kwargs :
            Further keyword arguments given to ``ax.plot()``.
        """
        if order is None:
            order = self.order
        pos = self.position(order)
        kwargs.setdefault('color', 'r')
        if pos.shape[1] == 1:
            pos = pos * np.array([[1., 0]])  # use broadcasting to add a column with zeros
        if pos.shape[1] != 2:
            raise ValueError("can only plot in 2 dimensions.")
        ax.plot(pos[:, 0], pos[:, 1], **kwargs)
        if textkwargs is not None:
            textkwargs.setdefault('color', kwargs['color'])
            for i, p in enumerate(pos):
                ax.text(p[0], p[1], str(i), **textkwargs)

    def plot_coupling(self, ax, coupling=None, wrap=False, **kwargs):
        """Plot lines connecting nearest neighbors of the lattice.

        Parameters
        ----------
        ax : :class:`matplotlib.axes.Axes`
            The axes on which we should plot.
        coupling : list of (u1, u2, dx)
            By default (``None``), use ``self.pairs['nearest_neighbors']``.
            Specifies the connections to be plotted; iterating over lattice indices `(i0, i1, ...)`,
            we plot a connection from the site ``(i0, i1, ..., u1)`` to the site
            ``(i0+dx[0], i1+dx[1], ..., u2)``, taking into account the boundary conditions.
        wrap : bool
            If ``True``, plot couplings going around the boundary by directly connecting the sites
            it connects. This might be hard to see, as this puts lines from one end of the lattice
            to the other.
            If ``False``, plot the couplings as dangling lines.
        **kwargs :
            Further keyword arguments given to ``ax.plot()``.
        """
        if coupling is None:
            coupling = self.pairs['nearest_neighbors']
        kwargs.setdefault('color', 'k')
        Ls = np.array(self.Ls)
        for u1, u2, dx in coupling:
            if wrap:
                mps_i, mps_j, _, _ = self.possible_couplings(u1, u2, dx)
                pos1 = self.position(self.mps2lat_idx(mps_i))
                pos2 = self.position(self.mps2lat_idx(mps_j))
            else:
                dx = np.r_[np.array(dx), u2 - u1]  # append the difference in u to dx
                lat_idx_1 = self.order[self._mps_fix_u[u1], :]
                lat_idx_2 = lat_idx_1 + dx[np.newaxis, :]
                lat_idx_2_mod = np.mod(lat_idx_2[:, :-1], Ls)
                keep = self._keep_possible_couplings(lat_idx_2_mod, lat_idx_2[:, :-1], u2)
                # get positions
                pos1 = self.position(lat_idx_1[keep, :])
                pos2 = self.position(lat_idx_2[keep, :])
            pos = np.stack((pos1, pos2), axis=0)
            # ax.plot connects columns of 2D array by lines
            if pos.shape[2] == 1:
                pos = pos * np.array([[[1., 0]]])  # use broadcasting to add a column with zeros
            if pos.shape[2] != 2:
                raise ValueError("can only plot in 2 dimensions.")
            if 'label' in kwargs:
                # only include label on the first line (since they're all the same style!)
                kwargs['label'] = [kwargs['label']] + [None] * (pos.shape[1] - 1)
            ax.plot(pos[:, :, 0], pos[:, :, 1], **kwargs)
            if 'label' in kwargs:
                del kwargs['label']

    def plot_basis(self, ax, origin=(0., 0.), shade=None, **kwargs):
        """Plot arrows indicating the basis vectors of the lattice.

        Parameters
        ----------
        ax : :class:`matplotlib.axes.Axes`
            The axes on which we should plot.
        **kwargs :
            Keyword arguments for ``ax.arrow``.
        """
        kwargs.setdefault("length_includes_head", True)
        kwargs.setdefault("width", 0.03)
        kwargs.setdefault("color", 'g')
        origin = np.array(origin)
        basis = np.array([self.basis[i] for i in range(self.dim)])
        if basis.shape[1] == 1:
            basis = basis * np.array([[1., 0]])
            if basis.shape[1] != 2:
                raise ValueError("can only plot in 2 dimensions.")
        if shade is None:
            shade = True if self.dim == 2 else False
        if shade:
            from matplotlib.patches import Polygon
            xy = [origin, origin + basis[0], origin + basis[0] + basis[1], origin + basis[1]]
            ax.add_patch(Polygon(xy, fill=True, color='palegreen'))
        for i in range(self.dim):
            vec = basis[i]
            ax.arrow(origin[0], origin[1], vec[0], vec[1], **kwargs)

    def plot_bc_identified(self, ax, direction=-1, origin=None, cylinder_axis=False, **kwargs):
        """Mark two sites identified by periodic boundary conditions.

        Works only for lattice with a 2-dimensional basis.

        Parameters
        ----------
        ax : :class:`matplotlib.axes.Axes`
            The axes on which we should plot.
        direction : int
            The direction of the lattice along which we should mark the identified sites.
            If ``None``, mark it along all directions with periodic boundary conditions.
        cylinder_axis : bool
            Whether to plot the cylinder axis as well.
        origin : None | np.ndarray
            The origin starting from where we mark the identified sites.
            Defaults to the first entry of :attr:`unit_cell_positions`.
        **kwargs :
            Keyword arguments for the used ``ax.plot``.
        """
        if direction is None:
            dirs = [i for i in range(self.dim) if not self.bc[i]]
        else:
            if direction < 0:
                direction += self.dim
            dirs = [direction]
        if origin is None:
            origin = self.unit_cell_positions[0]
        kwargs.setdefault("marker", "o")
        kwargs.setdefault("markersize", 10)
        kwargs.setdefault("color", "orange")
        x_y = []
        for i in dirs:
            if self.bc[i]:
                raise ValueError("Boundary conditions are not periodic for given direction")
            x_y.append(origin)
            x_y.append(origin + self.Ls[i] * self.basis[i])
            if self.bc_shift is not None and i > 0:
                x_y[-1] = x_y[-1] + self.bc_shift[i - 1] * self.basis[0]
        x_y = np.array(x_y)
        if x_y.shape[1] != 2:
            raise ValueError("can only plot in 2D")
        ax.plot(x_y[:, 0], x_y[:, 1], **kwargs)
        if cylinder_axis:
            if len(x_y) != 2 or self.dim != 2:
                raise ValueError("can't plot cylinder axis for multiple directions")
            center = np.mean(x_y, axis=0)
            diff = x_y[1, :] - x_y[0]
            perp = np.array([diff[1], -diff[0]])
            x_y_cyl = np.array([center - perp, center + perp])
            kwargs.setdefault('linestyle', '--')
            kwargs['marker'] = None
            ax.plot(x_y_cyl[:, 0], x_y_cyl[:, 1], **kwargs)

    def _asvalid_latidx(self, lat_idx):
        """convert lat_idx to an ndarray with correct last dimension."""
        lat_idx = np.asarray(lat_idx, dtype=np.intp)
        if lat_idx.shape[-1] != len(self.shape):
            raise ValueError("wrong len of last dimension of lat_idx: " + str(lat_idx.shape))
        return lat_idx

    def _set_Ls(self, Ls):
        self.Ls = tuple([int(L) for L in Ls])
        self.N_cells = int(np.prod(self.Ls))
        self.shape = self.Ls + (len(self.unit_cell), )
        self.N_sites = int(np.prod(self.shape))
        self.N_rings = self.Ls[0]
        self.N_sites_per_ring = int(self.N_sites // self.N_rings)
        strides = [1]
        for L in self.Ls:
            strides.append(strides[-1] * L)
        self._strides = np.array(strides, np.intp)

    @property
    def nearest_neighbors(self):
        msg = ("Deprecated access with ``lattice.nearest_neighbors``.\n"
               "Use ``lattice.pairs['nearest_neighbors']`` instead.")
        warnings.warn(msg, FutureWarning)
        return self.pairs['nearest_neighbors']

    @property
    def next_nearest_neighbors(self):
        msg = ("Deprecated access with ``lattice.next_nearest_neighbors``.\n"
               "Use ``lattice.pairs['next_nearest_neighbors']`` instead.")
        warnings.warn(msg, FutureWarning)
        return self.pairs['next_nearest_neighbors']

    @property
    def next_next_nearest_neighbors(self):
        msg = ("Deprecated access with ``lattice.next_next_nearest_neighbors``.\n"
               "Use ``lattice.pairs['next_next_nearest_neighbors']`` instead.")
        warnings.warn(msg, FutureWarning)
        return self.pairs['next_next_nearest_neighbors']


class TrivialLattice(Lattice):
    """Trivial lattice consisting of a single (possibly large) unit cell in 1D.

    This is useful if you need a valid :class:`Lattice` with given :meth:`mps_sites`
    and don't care about the actual geometry, e.g, because you don't intend to use the
    :class:`~tenpy.models.model.CouplingModel`.

    Parameters
    ----------
    mps_sites : list of :class:`~tenpy.networks.site.Site`
        The sites making up a unit cell of the lattice.
    **kwargs :
        Further keyword arguments given to :class:`Lattice`.
    """
    def __init__(self, mps_sites, **kwargs):
        Lattice.__init__(self, [1], mps_sites, **kwargs)


class SimpleLattice(Lattice):
    """A lattice with a unit cell consisting of just a single site.

    In many cases, the unit cell consists just of a single site, such that the last entry of
    `u` of an 'lattice index' can only be ``0``.
    From the point of internal algorithms, we handle this class like a :class:`Lattice` --
    in that way we don't need to distinguish special cases in the algorithms.

    Yet, from the point of a tenpy user, for example if you measure an expectation value
    on each site in a `SimpleLattice`, you expect to get an ndarray of dimensions ``self.Ls``,
    not ``self.shape``. To avoid that problem, `SimpleLattice` overwrites just the meaning of
    ``u=None`` in :meth:`mps2lat_values` to be the same as ``u=0``.

    Parameters
    ----------
    Ls : list of int
        the length in each direction
    site : :class:`~tenpy.networks.site.Site`
        the lattice site. The `unit_cell` of the :class:`Lattice` is just ``[site]``.
    **kwargs :
        Additional keyword arguments given to the :class:`Lattice`.
        If `order` is specified in the form ``('standard', snake_winding, priority)``,
        the `snake_winding` and `priority` should only be specified for the spatial directions.
        Similarly, `positions` can be specified as a single vector.
    """
    Lu = 1  #: the (expected) number of sites in the unit cell, ``len(unit_cell)``.

    def __init__(self, Ls, site, **kwargs):
        if 'positions' in kwargs:
            Dim = len(kwargs['basis'][0]) if 'basis' in kwargs else len(Ls)
            kwargs['positions'] = np.reshape(kwargs['positions'], (1, Dim))
        if 'order' in kwargs and not isinstance(kwargs['order'], str):
            descr, snake_winding, priority = kwargs['order']
            assert descr == 'standard'
            snake_winding = tuple(snake_winding) + (False, )
            priority = tuple(priority) + (max(priority) + 1., )
            kwargs['order'] = descr, snake_winding, priority
        Lattice.__init__(self, Ls, [site], **kwargs)

    def mps2lat_values(self, A, axes=0, u=None):
        """same as :meth:`Lattice.mps2lat_values`, but ignore ``u``, setting it to ``0``."""
        return super().mps2lat_values(A, axes, 0)


class MultiSpeciesLattice(Lattice):
    """A variant of a :class:`SimpleLattice` replacing the elementary site with a set of sites.


    An initialized  `MultiSpeciesLattice` replaces each site in the given `simple_lattice` with
    the `species_sites`. This is useful e.g. if you want to place spin-full fermions
    (or bosons) on a regular lattice, without falling back to the
    :class:`~tenpy.networks.site.GroupedSite` causing a larger, local dimension.

    This class defines pairs with appended ``'_all'`` and the `species_names` for all existing
    pairs in the `simple_lattice`; see the example below.

    Parameters
    ----------
    simple_lattice : :class:`Lattice`
        A regular lattice (not necessarily a :class:`SimpleLattice`).
        Typically one of the predefined ones, e.g.,
        :class:`Square`, :class:`Triangular` or :class:`Honeycomb`.
        You can initialize the `simple_lattice` with any local sites, e.g. ``sites=None``, since
        the sites of the MultiSpeciesLattice are defined below.
    species_sites : list of :class:`~tenpy.networks.site.Site`
        A collection of sites representing different species.
    species_names : list of str | None
        Names for the species. Defaults to ``['0', '1', ...]``.
        Used to define separate :attr:`pairs` by appending ``'_{name}'`` to the lattice.

    Attributes
    ----------
    N_species : int
        Number of species
    species_names : list of str
        Names for the species.
    simple_lattice : :class:`Lattice`
        The regular lattice on which `self` is based.
    simple_Lu : int
        Length of the unit cell of the `simple_lattice`.

    Examples
    --------
    .. testsetup :: MultiSpeciesLattice

        from tenpy.models.lattice import *
        import tenpy
        from copy import copy

    When defining the sites, you should probably call
    :func:`~tenpy.networks.site.set_common_charges` (see examples there!) to adjust the charges,
    especially if you have different sites. Consider a combination of Fermions and Spins:

    .. doctest :: MultiSpeciesLattice

        >>> simple_lat = Square(2, 3, None)
        >>> f = tenpy.networks.site.FermionSite(conserve='N')
        >>> s = tenpy.networks.site.SpinHalfSite(conserve='Sz')
        >>> tenpy.networks.site.set_common_charges([f, s], 'independent')
        [array([0, 1]), array([1, 0])]
        >>> fs_lat = MultiSpeciesLattice(simple_lat, [f, s], ['f', 's'])

    There are corresponding coupling pairs defined:

    .. doctest :: MultiSpeciesLattice

        >>> for key in fs_lat.pairs.keys():
        ...     if key.startswith('nearest'):
        ...          print(key)
        nearest_neighbors_f-f
        nearest_neighbors_f-s
        nearest_neighbors_s-f
        nearest_neighbors_s-s
        nearest_neighbors_all-all
        nearest_neighbors_diag
        >>> print(fs_lat.pairs['nearest_neighbors_diag'])
        [(0, 0, array([1, 0])), (0, 0, array([0, 1])), (1, 1, array([1, 0])), (1, 1, array([0, 1]))]

    We further have "onsite" terms for couplings between the species defined.
    Here, there is no ``'onsite_s-f'``, as it would be the same as ``'onsite_f-s'``.

    .. doctest :: MultiSpeciesLattice

        >>> for key in fs_lat.pairs.keys():
        ...     if key.startswith('onsite'):
        ...          print(key)
        onsite_f-s


    Note that the "simple lattice" can also have a non-trivial unit cell itself, e.g.
    the Honeycomb already has two sites in its unit cell:

    .. doctest :: MultiSpeciesLattice

        >>> simple_lat = Honeycomb(2, 3, None)
        >>> f = tenpy.networks.site.FermionSite(conserve='N')
        >>> sites = [f, copy(f)]
        >>> tenpy.networks.site.set_common_charges(sites, 'same')  # same = total N conserved
        [array([0, 1]), array([0, 1])]
        >>> spinful_fermion_Honeycomb = MultiSpeciesLattice(simple_lat, sites, ['up', 'down'])

    In this case, you could also call :func:`tenpy.networks.site.spin_half_species`.
    """
    Lu = None  #: unknown number of sites in the unit cell

    def __init__(self, simple_lattice, species_sites, species_names=None):
        simple_Lu = simple_lattice.Lu
        if simple_Lu is None:
            simple_Lu = len(simple_lattice.unit_cell)
        N_species = len(species_sites)
        unit_cell = list(species_sites) * simple_Lu
        if species_names is None:
            species_names = [str(i) for i in range(N_species)]
        if len(species_names) != N_species:
            raise ValueError("need exactly one name for each species,"
                             f"but got {species_names!r} for {species_sites!r}")
        unit_cell_positions = np.repeat(simple_lattice.unit_cell_positions, N_species, axis=0)

        self.N_species = N_species
        self.species_names = species_names
        self.simple_lattice = simple_lattice
        self.simple_Lu = simple_Lu
        new_pairs = self._generate_new_pairs()

        Lattice.__init__(
            self,
            simple_lattice.Ls,
            unit_cell,
            bc=simple_lattice.boundary_conditions,
            bc_MPS=simple_lattice.bc_MPS,
            basis=simple_lattice.basis,
            positions=unit_cell_positions,
            pairs=new_pairs)

    def _generate_new_pairs(self):
        N_sp = self.N_species
        names = self.species_names
        new_pairs = {}
        # note: inline species_u_to_simple_u and simple_u_to_species methods here
        errmsg = "duplicate key %s for pairs; use different species names!"
        for pair_key, pair_val in self.simple_lattice.pairs.items():
            pair_val_all = []
            pair_val_diag = []
            for sp_idx1, sp_name1 in enumerate(names):
                for sp_idx2, sp_name2 in enumerate(names):
                    pair_key_sp = f"{pair_key}_{sp_name1}-{sp_name2}"
                    if pair_key_sp in new_pairs:
                        raise ValueError(errmsg % pair_key_sp)
                    pair_val_sp = []
                    for (u1, u2, dx) in pair_val:
                        pair_val_sp.append((u1 * N_sp + sp_idx1, u2 * N_sp + sp_idx2, dx))
                    new_pairs[pair_key_sp] = pair_val_sp
                    pair_val_all.extend(pair_val_sp)
                    if sp_idx1 == sp_idx2:
                        pair_val_diag.extend(pair_val_sp)
            for key_sum, pair_val_sum in [('all-all', pair_val_all), ('diag', pair_val_diag)]:
                pair_key_sum = f"{pair_key}_{key_sum}"
                if pair_key_sum in new_pairs:
                    if pair_key_sp in new_pairs:
                        raise ValueError(errmsg % pair_key_sum)
                new_pairs[pair_key_sum] = pair_val_sum
        dx = [0] * self.simple_lattice.dim
        for sp_idx1, sp_name1 in enumerate(names):
            for sp_idx2, sp_name2 in enumerate(names):
                if sp_idx2 <= sp_idx1:
                    continue # fully onsite!
                onsite_pair_key = f"onsite_{sp_name1}-{sp_name2}"
                onsite_pair_val = [(u * N_sp + sp_idx1, u * N_sp + sp_idx2, dx)
                                   for u in range(self.simple_Lu)]
                if onsite_pair_key in new_pairs:
                    raise ValueError(errmsg % onsite_pair_key)
                new_pairs[onsite_pair_key] = onsite_pair_val
        return new_pairs

    def ordering(self, order):
        """Define orderings as for the `simple_lattice` with priority for within the unit cell.

        See :meth:`Lattice.ordering` for arguments.
        """
        simple_order = self.simple_lattice.ordering(order)
        return self._simple_order_to_self_order(simple_order)

    def _simple_order_to_self_order(self, simple_order):
        """Convert order of simple lattice to order for self.

        C-style ordering, repeating whatever order we had before, and converting `u` index,
        such that the species are always next to each other.
        """
        order = np.repeat(simple_order, self.N_species, axis=0)
        species_idx = np.tile(np.arange(self.N_species, dtype=np.intp), len(simple_order))
        order[:, -1] = self.simple_u_to_species_u(order[:, -1], species_idx)
        return order


    def self_u_to_simple_u(self, self_u):
        """Get index `u` of the `simple_lattice` from index `u` in `self`.

        Parameters
        ----------
        self_u : int
            Unit cell index `u` in `self`.

        Returns
        -------
        simple_u : int
            Unit cell index `u` in the :attr:`simple_lattice`.
        """
        return self_u // self.N_species

    def self_u_to_species_idx(self, self_u):
        """Get species index for unit cell index.

        Parameters
        ----------
        self_u : int
            Unit cell index `u` in `self`.

        Returns
        -------
        simple_u : int
            Unit cell index `u` in the :attr:`simple_lattice`.
        """
        return self_u % self.N_species

    def simple_u_to_species_u(self, simple_u, species_idx):
        """Get index `u` in `self` from the `u` in the `simple_lattice` and the species index.

        Parameters
        ----------
        simple_u : int
            Unit cell index `u` in the :attr:`simple_lattice`.
        species_idx : int
            Index of the species.

        Returns
        -------
        self_u : int
            Unit cell index `u` in `self`.
        """
        return simple_u * self.N_species + species_idx


class IrregularLattice(Lattice):
    """A variant of a regular lattice, where we might have extra sites or sites missing.

    .. note ::
        The lattice defines only the geometry of the sites, not the couplings;
        you can have position-dependent couplings/onsite terms despite having a regular lattice.

    By adjusting the :attr:`order` and a few private attributes and methods, we can
    make functions like :meth:`possible_couplings` work with a more "irregular" lattice structure,
    where some of the sites are missing and other sites added instead.

    Parameters
    ----------
    regular_lattice : :class:`Lattice`
        The lattice this is based on.
    remove : 2D array | None
        Each row is a lattice index ``(x_0, ..., x_{dim-1}, u)`` of a site to be removed.
        If ``None``, don't remove something.
    add : Tuple[2D array, list] | None
        Each row of the 2D array is a lattice index ``(x_0, ..., x_{dim-1}, u)`` specifying
        where a site is to be added; `u` is the index of the site within the final
        :attr:`unit_cell` of the irregular lattice.
        For each row of the 2D array, there is one entry in the list specifying where the site
        is inserted in the MPS; the values are compared to the MPS indices of the *regular* lattice
        and sorted into it, so "2.5" goes between what was site 2 and 3 in the regular lattice.
        An entry `None` indicates that the site should be inserted after the lattice site
        ``(x_0, ..., x_{dim-1}, -1)`` of the `regular_lattice`.
    add_unit_cell : list of :class:`~tenpy.networks.site.Site`
        Extra sites to be added to the unit cell.
    add_positions : iterable of 1D arrays
        For each extra site in `add_unit_cell` the position within the unit cell.
        Defaults to ``np.zeros((len(add_unit_cell), dim))``.

    Attributes
    ----------
    regular_lattice : :class:`Lattice`
        The lattice this is based on.
    remove, add : 2D array | None
        See above.  Used in :meth:`ordering` only.

    Examples
    --------

    .. testsetup :: IrregularLattice

        from tenpy.models.lattice import *

    Let's imagine that we have two different sites; for concreteness we can think of a
    fermion site, which we represent with ``'F'``, and a spin site ``'S'``.
    If you want to preserve charges, take a look at
    :func:`~tenpy.networks.site.set_common_charges` for the proper way to initialize the sites.


    You could now imagine that to have fermion chain with spins on the "bonds".
    In the periodic/infinite case, you would simply define

    .. doctest :: IrregularLattice

        >>> lat = Lattice([2], unit_cell=['F', 'S'], bc='periodic', bc_MPS='infinite')
        >>> lat.mps_sites()
        ['F', 'S', 'F', 'S']

    For a finite system, you don't want to terminate with a spin on the right, so you need to
    remove the very last site by specifying the lattice index ``[L-1, 1]`` of that site:

    .. doctest :: IrregularLattice

        >>> L = 4
        >>> reg_lat = Lattice([L], unit_cell=['F', 'S'], bc='open', bc_MPS='finite')
        >>> irr_lat = IrregularLattice(reg_lat, remove=[[L - 1, 1]])
        >>> irr_lat.mps_sites()
        ['F', 'S', 'F', 'S', 'F', 'S', 'F']

    Another simple example would be to add a spin in the center of a fermion chain.
    In that case, we add another site to the unit cell and specify the lattice index as
    ``[(L-1)//2, 1]`` (where the 1 is the index of ``'S'`` in the unit cell ``['F', 'S']`` of the
    irregular lattice).
    The `None` for the MPS index is equivalent to ``(L-1)/2`` in this case.

    .. doctest :: IrregularLattice

        >>> reg_lat = Lattice([L], unit_cell=['F'])
        >>> irr_lat = IrregularLattice(reg_lat, add=([[(L - 1)//2, 1]], [None]),
        ...                            add_unit_cell=['S'])
        >>> irr_lat.mps_sites()
        ['F', 'F', 'S', 'F', 'F']
    """
    _REMOVED = -123456  # value in self._perm indicating removed sites.

    def __init__(self,
                 regular_lattice,
                 remove=None,
                 add=None,
                 add_unit_cell=[],
                 add_positions=None):
        if add_positions is None:
            add_positions = np.zeros((len(add_unit_cell), regular_lattice.dim))
        elif len(add_unit_cell) != len(add_positions):
            raise ValueError("length of add_unit_cell and add_positions need to be the same")
        self.regular_lattice = regular_lattice
        if remove is not None:
            remove = np.array(remove, np.intp)
        self.remove = remove
        self.add = add
        unit_cell = list(regular_lattice.unit_cell) + list(add_unit_cell)
        positions = list(regular_lattice.unit_cell_positions) + list(add_positions)
        Lattice.__init__(
            self,
            regular_lattice.Ls,
            unit_cell,
            bc=regular_lattice.boundary_conditions,
            bc_MPS=regular_lattice.bc_MPS,
            basis=regular_lattice.basis,
            positions=positions,
            pairs=regular_lattice.pairs,
        )
        self.order = self._ordering_irreg(regular_lattice.order)
        self.position_disorder = regular_lattice.position_disorder
        if self.position_disorder is not None:
            if len(add_unit_cell) > 0:
                raise ValueError("Don't know how to extend `position_disorder`. "
                                 "Add disorder explicitly only to the IrregularLattice.")
        # done

    def save_hdf5(self, hdf5_saver, h5gr, subpath):
        super().save_hdf5(hdf5_saver, h5gr, subpath)
        hdf5_saver.save(self.regular_lattice, subpath + "regular_lattice")
        hdf5_saver.save(self.remove, subpath + "remove")
        hdf5_saver.save(self.add[0], subpath + "add_lat_idx")
        hdf5_saver.save(self.add[1], subpath + "add_mps_idx")
        add_unit_cell = self.unit_cell[len(self.regular_lattice.unit_cell):]
        add_positions = self.unit_cell_positions[len(self.regular_lattice.unit_cell_positions):]
        hdf5_saver.save(add_unit_cell, subpath + "add_unit_cell")
        hdf5_saver.save(add_positions, subpath + "add_positions")

    @classmethod
    def from_hdf5(cls, hdf5_loader, h5gr, subpath):
        obj = super().from_hdf5(hdf5_loader, h5gr, subpath)
        obj.regular_lattice = hdf5_loader.load(subpath + "regular_lattice")
        lat_idx = hdf5_loader.load(subpath + "add_lat_idx")
        mps_idx = hdf5_loader.load(subpath + "add_mps_idx")
        obj.add = (lat_idx, mps_idx)
        obj.remove = hdf5_loader.load(subpath + "remove")
        return obj

    def ordering(self, order):
        """Provide possible orderings of the lattice sites.

        Parameters
        ----------
        order :
            Argument for the :meth:`Lattice.ordering` of the :attr:`regular_lattice`, or
            2D ndarray providing the order of the *regular lattice*.

        Returns
        -------
        order : array, shape (N, D+1)
            The order to be used for :attr:`order`, i.e. `order` with added/removed sites
            as specified by :attr:`remove` and :attr:`add`.
        """
        order_reg = self.regular_lattice.ordering(order)
        return self._ordering_irreg(order_reg)

    def _ordering_irreg(self, order):
        """Remove and add irregular sites to the order of the regular lattice."""
        mps_reg = np.arange(len(order))
        if self.remove is not None:
            self._perm = np.lexsort(order.T)  # allow to temporarily use lat2mps_idx for lattice
            # indices with u from regular lattice
            keep = np.ones([len(order)], np.bool_)
            keep[self.lat2mps_idx(self.remove)] = False
            order = order[keep]
            mps_reg = mps_reg[keep]
        if self.add is not None:
            # sort such that MPS indices are ascending
            lat_idx, mps_add = self.add
            mps_add = list(mps_add)
            for i in range(len(mps_add)):
                if mps_add[i] is None:
                    close_to = np.array(lat_idx[i])
                    close_to[-1] = len(self.regular_lattice.unit_cell) - 1
                    mps_add[i] = self.regular_lattice.lat2mps_idx(close_to)
            mps_add = np.array(mps_add)
            sort = np.argsort(np.concatenate((mps_reg, mps_add)), kind="stable")
            order = np.concatenate((order, np.array(lat_idx)), axis=0)
            order = order[sort, :]
        return order

    @Lattice.order.setter
    def order(self, order_):
        # very similar to HelicalLattice.order setter
        self._order = np.array(order_, dtype=np.intp)

        # this defines `self._perm`
        perm = np.full([np.prod(self.shape)], self._REMOVED)
        perm[np.sum(self._order * self._strides, axis=1)] = np.arange(len(order_))
        self._perm = perm

        # and the other stuff which is cached
        # versions for fixed u
        self._mps_fix_u = []
        for u in range(len(self.unit_cell)):
            mps_fix_u = np.nonzero(order_[:, -1] == u)[0]
            self._mps_fix_u.append(mps_fix_u)
        self._mps_fix_u = tuple(self._mps_fix_u)
        self.N_sites = len(order_)
        _, counts = np.unique(order_[:, 0], return_counts=True)
        if np.all(counts == counts[0]):
            self.N_sites_per_ring = counts[0]
        else:
            self.N_sites_per_ring = None

    # mps2lat_idx and lat2mps_idx work thanks to the way _perm is defined,
    # mps2lat_values, mps2lat_values_masked work as well

    def mps_idx_fix_u(self, u=None):
        if u is not None:
            return self._mps_fix_u[u]
        return self._perm[self._perm != self._REMOVED]

    # make possible_couplings and possible_multi_couplings work

    def _keep_possible_couplings(self, lat_j, lat_j_shifted, u2):
        """filter possible j sites of a coupling from :meth:`possible_couplings`"""
        keep = super()._keep_possible_couplings(lat_j, lat_j_shifted, u2)
        lat_j_u = np.concatenate([lat_j, np.full([len(lat_j), 1], u2)], axis=1)
        i = np.sum(lat_j_u * self._strides, axis=-1)
        i = np.take(self._perm, i, 0)
        return np.logical_and(keep, i != self._REMOVED)

    def _keep_possible_multi_couplings(self, lat_ijkl, lat_ijkl_shifted, u_ijkl):
        """filter possible j sites of a coupling from :meth:`possible_couplings`"""
        keep = super()._keep_possible_multi_couplings(lat_ijkl, lat_ijkl_shifted, u_ijkl)
        u_ijkl = np.broadcast_to(u_ijkl, lat_ijkl.shape[:2] + (1, ))
        i = np.sum(np.concatenate([lat_ijkl, u_ijkl], axis=2) * self._strides, axis=-1)
        i = np.take(self._perm, i, 0)
        return np.logical_and(keep, np.all(i != self._REMOVED, axis=1))

    def _set_Ls(self, Ls):
        super()._set_Ls(Ls)
        # N_sites, N_sites_per_ring set by order setter
        # self.N_sites = None
        self.N_sites_per_ring = None


class HelicalLattice(Lattice):
    """Translation invariant version of a tilted, regular 2D lattice.

    A 2D lattice on an infinite cylinder becomes translation invariant by a single *lattice* unit
    cell if we tilt/shift the boundary conditions around the cylinder such that the unit cell
    at ``(x, y=Ly-1)`` is neighbored by ``(x+1, y=0)``, and the MPS winds as a helix
    around the cylinder.
    Let's illustrate this for the Square lattice with a single-site unit cell - for a multi-site
    unit cell, imagine it being inserted at each of the sites of a Square lattice.

    .. plot ::

        import matplotlib.pyplot as plt
        from mpl_toolkits.mplot3d import Axes3D
        fig = plt.figure(figsize=(7, 5))
        ax = fig.add_subplot(projection='3d')
        Lx, Ly, r = 6, 6, 1.
        x = np.arange(0., Lx - 0.001, 1./Ly)
        theta = 2*np.pi* x - np.pi/6.
        y = r * np.sin(theta)
        z = r * np.cos(theta)
        ax.plot(x, y, z, 'k-', label='neighbors')
        ax.plot(x, y, z, 'bo', label='sites')
        N = Lx*Ly //2
        for j in range(Ly):
            j2 = j + (Lx-1)*Ly
            ax.plot([x[j], x[j2]], [y[j], y[j2]], [z[j], z[j2]], 'k-')
        ax.plot(x[:N], y[:N], z[:N], 'r--', linewidth=3., label='MPS')
        ax.legend()
        ax.view_init(elev=30, azim=-77)  # adjust view-point

    .. warning ::
        Some assumptions of the regular lattice like "the number of the sites in the MPS unit
        cell is ``product(lat.shape)``" no longer hold for this model!
        Be very careful e.g. for getting the units of the
        :meth:`~tenpy.networks.MPS.correlation_length` right.

    Parameters
    ----------
    N_unit_cells : int
        Number of *lattice* unit cells to include into the MPS unit cell.
        The total number of sites will be ``N_unit_cells * len(regular_lattice.unit_cell)``.
    """
    _REMOVED = IrregularLattice._REMOVED

    def __init__(self, regular_lattice, N_unit_cells):
        assert not isinstance(regular_lattice, HelicalLattice)
        if isinstance(regular_lattice, IrregularLattice):
            raise ValueError("regular_lattice can't be irregular: we want translation invariance!")
        self.regular_lattice = regular_lattice
        if regular_lattice.dim != 2:
            raise ValueError("Works only for 2D lattices")
        if regular_lattice.bc_shift is None or tuple(regular_lattice.bc_shift) != (-1, ):
            raise ValueError("To keep the coding simpler, we require that you initialize the "
                             "regular lattice with the shifted `bc=['periodic', -1]`")
        if regular_lattice.bc_MPS != 'infinite':
            raise ValueError("Require `bc_MPS='infinite'` for the regular lattice. "
                             "For finite systems, just take a regular lattice!")
        assert regular_lattice.bc[1] == bc_choices['periodic']  # require cylinder
        if N_unit_cells > regular_lattice.N_cells:
            raise ValueError("N_unit_cells larger than regular_lattice.N_cells: "
                             "increase Lx of regular_lattice!")
        if regular_lattice.N_cells % N_unit_cells != 0:
            raise ValueError("N_unit_cells incommensurate with regular_lattice.N_cells: "
                             "increase Lx of regular_lattice!")
        self._N_cells = N_unit_cells
        Lattice.__init__(
            self,
            regular_lattice.Ls,
            regular_lattice.unit_cell,
            order='Cstyle',  # temporary
            bc=regular_lattice.boundary_conditions,
            bc_MPS=regular_lattice.bc_MPS,
            basis=regular_lattice.basis,
            positions=regular_lattice.unit_cell_positions,
            pairs=regular_lattice.pairs,
        )
        self.order = self._ordering_helical(regular_lattice.order)
        # done

    def save_hdf5(self, hdf5_saver, h5gr, subpath):
        super().save_hdf5(hdf5_saver, h5gr, subpath)
        hdf5_saver.save(self.regular_lattice, subpath + "regular_lattice")
        h5gr.attrs["N_unit_cells"] = self.N_sites

    @classmethod
    def from_hdf5(cls, hdf5_loader, h5gr, subpath):
        obj = super().from_hdf5(hdf5_loader, h5gr, subpath)
        obj._N_cells = hdf5_loader.get_attr(h5gr, "N_unit_cells")
        return obj

    def ordering(self, order):
        """Provide possible orderings of the lattice sites.

        Parameters
        ----------
        order :
            Argument for the :meth:`Lattice.ordering` of the :attr:`regular_lattice`, or
            2D ndarray providing the order of the *regular lattice*.
            Note that really the only freedom is the order of the sites in the :attr:`unit_cell`.

        Returns
        -------
        order : array, shape (N, D+1)
            The order to be used for :attr:`order`, i.e. `order` with added/removed sites
            as specified by :attr:`remove` and :attr:`add`.
        """
        order_reg = self.regular_lattice.ordering(order)
        return self._ordering_helical(order_reg)

    def _ordering_helical(self, order):
        """extract relevant sites from the `order` of the full 2D lattice."""
        Lx, Ly, Lu = self.regular_lattice.shape
        N_sites = self._N_cells * Lu
        errmsg = ("order of regular lattice incompatible with tilting. "
                  "Must be C-style up to an overall permutation inside the unit cell.")
        assert np.all(order[:Lu, :-1] == 0), errmsg
        order_within_unit_cell = order[:Lu, -1]
        assert np.all(order[:, -1] == np.tile(order_within_unit_cell, [Lx * Ly])), errmsg
        cstyle_xy = get_order([Lx, Ly], [False, False])
        assert np.all(order[:, :-1] == np.repeat(cstyle_xy, Lu, axis=0))
        return order[:N_sites, :]

    @Lattice.order.setter
    def order(self, order_):
        # very similar to IrregularLattice.order setter
        self._order = np.array(order_, dtype=np.intp)
        assert len(order_) == len(self.unit_cell) * self._N_cells

        # this defines `self._perm`
        perm = np.full([np.prod(self.shape)], self._REMOVED)
        perm[np.sum(self._order * self._strides, axis=1)] = np.arange(len(order_))
        self._perm = perm

        # and the other stuff which is cached
        # versions for fixed u
        self._mps_fix_u = []
        for u in range(len(self.unit_cell)):
            mps_fix_u = np.nonzero(order_[:, -1] == u)[0]
            self._mps_fix_u.append(mps_fix_u)
        self._mps_fix_u = tuple(self._mps_fix_u)

    # the regular lattice has the same order for the MPS,
    # only the division into unit cells is different
    # hence we can just use the versions of the regular lattice.

    def mps2lat_idx(self, i):
        # doc: see Lattice
        return self.regular_lattice.mps2lat_idx(i)

    def lat2mps_idx(self, lat_idx):
        # doc: see Lattice
        return self.regular_lattice.lat2mps_idx(lat_idx)

    def mps2lat_values(self, *args, **kwargs):
        """Not implemented, use :meth:`mps2lat_values_masked` instead."""
        raise NotImplementedError("Use mps2lat_values_masked instead")

    def mps2lat_values_masked(self, *args, **kwargs):
        # doc: see Lattice
        return self.regular_lattice.mps2lat_values_masked(*args, **kwargs)

    def enlarge_mps_unit_cell(self, factor=2):
        """Repeat the unit cell for infinite MPS boundary conditions; in place.

        Parameters
        ----------
        factor : int
            Enlarge the number of sites in the MPS unit cell by this factor.
            We only enlarge the shape (and the underlying :attr:`regular_lattice`)
            if the new number of sites wouldn't fit into it any more.
        """
        if (self._N_cells * factor > self.regular_lattice.N_cells
                or self.regular_lattice.N_cells % (self._N_cells * factor) != 0):
            self.regular_lattice.enlarge_mps_unit_cell(factor)
        self._N_cells = factor * self._N_cells

        self._set_Ls(self.regular_lattice.Ls)
        order_reg = self.regular_lattice.order
        self.order = self._ordering_helical(order_reg)  # use property setter
        self.test_sanity()

    # strategy for possible_[multi_]couplings:
    # since everything is translation invariant along the MPS, we can just extract it
    # from the couplings of the larger lattice
    # by restricting to 0 <= min(i,j,...) < self.N_sites
    # instead of the `0 <= min(i,j,...) < self.regular_lattice.N_sites`
    # guaranteed by self.possible_[multi_]couplings

    def possible_couplings(self, u1, u2, dx, strength=None):
        reg = self.regular_lattice
        if strength is None:
            mps_i, mps_j, lat_ind, coupl_sh = reg.possible_couplings(u1, u2, dx)
            keep = (np.min([mps_i, mps_j], axis=0) < self.N_sites)
            return mps_i[keep], mps_j[keep], lat_ind[keep], coupl_sh
        else:
            mps_i, mps_j, strength_vals = reg.possible_couplings(u1, u2, dx, strength)
            # we can actually check that everything is translation invariant!
            self._check_transl_invar_strength(np.stack([mps_i, mps_j]).T, strength_vals)
            keep = (np.min([mps_i, mps_j], axis=0) < self.N_sites)
            return mps_i[keep], mps_j[keep], strength_vals[keep]

    def possible_multi_couplings(self, ops, strength=None):
        reg = self.regular_lattice
        if strength is None:
            mps_ijkl, lat_inds, coupl_shape = reg.possible_multi_couplings(ops)
            keep = np.min(mps_ijkl, axis=1) < self.N_sites
            return mps_ijkl[keep, :], lat_inds[keep, :], coupl_shape
        else:
            mps_ijkl, strength_vals = reg.possible_multi_couplings(ops, strength)
            # we can actually check that everything is translation invariant!
            self._check_transl_invar_strength(mps_ijkl, strength_vals)
            keep = (np.min(mps_ijkl, axis=1) < self.N_sites)
            return mps_ijkl[keep, :], strength_vals[keep]

    def _check_transl_invar_strength(self, mps_ijkl, strength_vals):
        sort = np.lexsort(mps_ijkl.T)
        mps_ijkl = mps_ijkl[sort]
        strength_vals = strength_vals[sort]
        min_ijkl = np.min(mps_ijkl, axis=1)
        for cell_start in range(0, self.regular_lattice.N_sites, self.N_sites):
            keep_cell = np.logical_and(cell_start <= min_ijkl,
                                       min_ijkl < cell_start + self.N_sites)
            if cell_start == 0:
                ijkl_compare = mps_ijkl[keep_cell]
                strength_compare = strength_vals[keep_cell]
            else:
                assert np.all(mps_ijkl[keep_cell] - cell_start == ijkl_compare)
                if not np.all(np.abs(strength_vals[keep_cell] - strength_compare) < 1e-10):
                    raise ValueError("Not translation invariant: can't use HelicalLattice")

    # most plot_* functions work, except:

    def plot_coupling(self, ax, coupling=None, wrap=True, **kwargs):
        if not wrap:
            raise NotImplementedError("wrap=False not implemented for the HelicalLattice")
        super().plot_coupling(ax, coupling, wrap, **kwargs)

    def _set_Ls(self, Ls):
        super()._set_Ls(Ls)
        self.N_cells = self._N_cells
        self.N_sites = len(self.unit_cell) * self._N_cells
        self.N_sites_per_ring = None  # shouldn't be used
        self.N_rings = None  # shouldn't be used - pointless for this case.

class Chain(SimpleLattice):
    """A chain of L equal sites.

    Defined pairs are ``'nearest_neighbors'``, ``'next_nearest_neighbors'``, and
    ``'next_next_nearest_neighbors'``.

    .. plot ::

        import matplotlib.pyplot as plt
        from tenpy.models import lattice
        plt.figure(figsize=(5, 1.4))
        ax = plt.gca()
        lat = lattice.Chain(4, None, bc='periodic')
        lat.plot_coupling(ax, linewidth=3.)
        lat.plot_sites(ax)
        lat.plot_basis(ax, origin=(-0.5, -0.25), shade=False)
        ax.set_xlim(-1.)
        ax.set_ylim(-0.5, 0.5)
        ax.set_aspect('equal')
        plt.show()

    .. plot ::

        import matplotlib.pyplot as plt
        from tenpy.models import lattice
        fig, axes = plt.subplots(2, 1, sharex=True, sharey=True, figsize=(8, 3))
        lat = lattice.Chain(8, None, bc='periodic')
        order_names=['default', 'folded']
        for order_name, ax in zip(order_names, axes.flatten()):
            lat.plot_coupling(ax, linestyle='-', linewidth=1)
            lat.order = lat.ordering(order_name)
            lat.plot_sites(ax)
            lat.plot_order(ax, linestyle=':', linewidth=2)
            lat.plot_basis(ax, origin=(-0.5, -0.25), shade=False)
            ax.set_title(f"order={order_name!r}")
            ax.set_aspect('equal')
            ax.set_xlim(-0.8)
            ax.set_ylim(-0.5, 0.5)
        plt.show()


    Parameters
    ----------
    L : int
        The length of the chain.
    site : :class:`~tenpy.networks.site.Site`
        The local lattice site. The `unit_cell` of the :class:`Lattice` is just ``[site]``.
    **kwargs :
        Additional keyword arguments given to the :class:`Lattice`.
        `pairs` are set accordingly.
    """
    dim = 1  #: the dimension of the lattice

    def __init__(self, L, site, **kwargs):
        kwargs.setdefault('pairs', {})
        kwargs['pairs'].setdefault('nearest_neighbors', [(0, 0, np.array([1]))])
        kwargs['pairs'].setdefault('next_nearest_neighbors', [(0, 0, np.array([2]))])
        kwargs['pairs'].setdefault('next_next_nearest_neighbors', [(0, 0, np.array([3]))])
        # and otherwise default values.
        SimpleLattice.__init__(self, [L], site, **kwargs)

    def ordering(self, order):
        r"""Provide possible orderings of the `N` lattice sites.

        The following orders are defined here in addition to :meth:`Lattice.ordering`:

        ``'default'`` :
            Just along the chain, ``0, 1, 2, 3, 4, ... ,L-1``.
        ``'folded'`` :
            Yields ``0, L-1, 1, L-2, ... , L//2``.
            This order might be useful if you want to consider a ring with periodic boundary
            conditions with a finite MPS: if you squeeze this ring to a long oval and zig-zag
            through the top and bottom, you get this order.
            Thus, it avoids the ultra-long-range coupling from site 0 to L-1, at the expense of
            (almost) each nearest-neighbor coupling now being next-nearest-neighbors.
            Graphically::

                |       PBC couplings on ring  --->        MPS order='folded'
                |       number=physical site               number=position in MPS
                |
                |      --1---2---3---4                        2   4   6   8
                |     /               \                      : : : : : : : :
                |    0                 5       --->       0  : : : : : : : : 10
                |     :               /                    : : : : : : : : : :
                |      10--9---8---7-6                      1   3   5   7   9



        """
        if isinstance(order, str) and order == 'default' or order == 'folded':
            (L, u) = self.shape
            assert u == 1
            ordering = np.zeros([L, 2], dtype=np.intp)
            if order == 'default':
                ordering[:, 0] = np.arange(L, dtype=np.intp)
            elif order == 'folded':
                order = []
                for i in range(L // 2):
                    order.append(i)
                    order.append(L - i - 1)
                if L % 2 == 1:
                    order.append(L // 2)
                assert len(order) == L
                ordering[:, 0] = np.array(order, dtype=np.intp)
            else:
                assert (False)  # should not be possible
            return ordering
        return super().ordering(order)


class Ladder(Lattice):
    r"""A ladder coupling two chains.

    .. plot ::

        import matplotlib.pyplot as plt
        from tenpy.models import lattice
        plt.figure(figsize=(7., 2.))
        ax = plt.gca()
        lat = lattice.Ladder(4, None, bc='periodic')
        for key, lw in zip(['rung_NN', 'leg_NN', 'diagonal'],
                            [3., 2., 1.],):
            pairs = lat.pairs[key]
            lat.plot_coupling(ax, pairs, linestyle='--', linewidth=lw, label=key)
        ax.plot([], [], ' ', label='nearest_neighbors =\n  rung_NN + leg_NN')
        lat.plot_sites(ax)
        lat.plot_basis(ax, origin=[-0.5, -0.25], shade=False)
        ax.set_aspect('equal')
        ax.set_xlim(-1.)
        ax.set_ylim(-0.5, 1.5)
        ax.legend(loc='upper left', bbox_to_anchor=(1., 1.))
        plt.show()

    .. plot ::

        import matplotlib.pyplot as plt
        from tenpy.models import lattice
        fig, axes = plt.subplots(3, 1, sharex=True, sharey=True, figsize=(6, 5))
        lat = lattice.Ladder(8, None, bc='periodic')
        order_names=['default', 'folded', 'snakeFstyle']
        for order_name, ax in zip(order_names, axes.flatten()):
            lat.plot_coupling(ax, linestyle='-', linewidth=1)
            lat.order = lat.ordering(order_name)
            lat.plot_order(ax, linestyle=':', linewidth=2)
            lat.plot_sites(ax)
            lat.plot_basis(ax, origin=(-0.5, +0.5), shade=False)
            ax.set_title(f"order={order_name!r}")
            ax.set_aspect('equal')
            ax.set_xlim(-0.8)
            ax.set_ylim(-0.2, 1.2)
        plt.show()


    Parameters
    ----------
    L : int
        The length of each chain, we have 2*L sites in total.
    sites : (list of) :class:`~tenpy.networks.site.Site`
        The two local lattice sites making the `unit_cell` of the :class:`Lattice`.
        If only a single :class:`~tenpy.networks.site.Site` is given, it is used for both chains.
    **kwargs :
        Additional keyword arguments given to the :class:`Lattice`.
        `basis`, `pos` and `pairs` are set accordingly.
    """
    Lu = 2  #: the (expected) number of sites in the unit cell, ``len(unit_cell)``.
    dim = 1  #: the dimension of the lattice

    def __init__(self, L, sites, **kwargs):
        sites = _parse_sites(sites, 2)
        basis = np.array([[1., 0.]])
        pos = np.array([[0., 0.], [0., 1.]])
        kwargs.setdefault('basis', basis)
        kwargs.setdefault('positions', pos)
        NN = [(0, 0, np.array([1])), (1, 1, np.array([1])), (0, 1, np.array([0]))]
        nNN = [(0, 1, np.array([1])), (1, 0, np.array([1]))]
        nnNN = [(0, 0, np.array([2])), (1, 1, np.array([2]))]
        kwargs.setdefault('pairs', {})
        kwargs['pairs'].setdefault('nearest_neighbors', NN)
        kwargs['pairs'].setdefault('next_nearest_neighbors', nNN)
        kwargs['pairs'].setdefault('next_next_nearest_neighbors', nnNN)
        kwargs['pairs'].setdefault('rung_NN', [(0, 1, np.array([0]))])
        kwargs['pairs'].setdefault('leg_NN', [(0, 0, np.array([1])), (1, 1, np.array([1]))])
        kwargs['pairs'].setdefault('diagonal', nNN)
        Lattice.__init__(self, [L], sites, **kwargs)

    def ordering(self, order):
        """Provide possible orderings of the `N` lattice sites.

        The following orders are defined here in addition to :meth:`Lattice.ordering`:

        ``'default'`` :
            Just along the chain, ``0, 1, 2, 3, 4, ... ,L-1``.
        ``'folded'``:
            Similar as the `folded` of a chain explained in :meth:`Chain.ordering`,
            but with the two-site unit cell.
        """
        if isinstance(order, str) and (order == 'default' or order == 'folded' or order == 'folded2'):
            (L, u) = self.shape
            assert u == 2
            ordering = np.zeros([2 * L, 2], dtype=np.intp)
            if order == 'default':
                ordering[:, 0] = np.repeat(np.arange(L, dtype=np.intp), 2)
                ordering[:, 1] = np.tile(np.array([0, 1], dtype=np.intp), L)
            elif order == 'folded':
                order = []
                for i in range(L // 2):
                    order.append((i, 0))
                    order.append((i, 1))
                    order.append((L - i - 1, 0))
                    order.append((L - i - 1, 1))
                if L % 2 == 1:
                    order.append((L // 2, 0))
                    order.append((L // 2, 1))
                assert len(order) == 2 * L
                ordering = np.array(order, dtype=np.intp)
            else:
                assert (False)  # should not be possible
            return ordering
        return super().ordering(order)


class NLegLadder(Lattice):
    r"""A ladder coupling N chains.

    .. plot ::

        import matplotlib.pyplot as plt
        from tenpy.models import lattice
        plt.figure(figsize=(7., 2.))
        ax = plt.gca()
        lat = lattice.NLegLadder(8, 3, None, bc='periodic')
        for key, lw in zip(['rung_NN', 'leg_NN', 'diagonal'], [3., 2., 1.]):
            pairs = lat.pairs[key]
            lat.plot_coupling(ax, pairs, linestyle='--', linewidth=lw, label=key)
        ax.plot([], [], ' ', label='nearest_neighbors =\n  rung_NN + leg_NN')
        lat.plot_sites(ax)
        lat.plot_basis(ax, origin=[-0.5, -0.25], shade=False)
        ax.set_aspect('equal')
        ax.set_xlim(-1.)
        ax.set_ylim(-0.5, 1.5)
        ax.legend(loc='upper left', bbox_to_anchor=(1., 1.))
        plt.show()

    .. plot ::

        import matplotlib.pyplot as plt
        from tenpy.models import lattice
        fig, axes = plt.subplots(3, 1, sharex=True, sharey=True, figsize=(6, 5))
        lat = lattice.NLegLadder(8, 3, None, bc='periodic')
        order_names=['default', 'snakeFstyle', 'folded']
        for order_name, ax in zip(order_names, axes.flatten()):
            lat.plot_coupling(ax, linestyle='-', linewidth=1)
            lat.order = lat.ordering(order_name)
            lat.plot_order(ax, linestyle=':', linewidth=2)
            lat.plot_sites(ax)
            lat.plot_basis(ax, origin=(-0.5, +0.5), shade=False)
            ax.set_title(f"order={order_name!r}")
            ax.set_aspect('equal')
            ax.set_xlim(-0.8)
            ax.set_ylim(-0.2, 1.2)
        plt.show()


    Parameters
    ----------
    L : int
        The length of each chain, we have N*L sites in total.
    N : int
        The number of legs of the ladder.
    sites : (list of) :class:`~tenpy.networks.site.Site`
        The N local lattice sites making the `unit_cell` of the :class:`Lattice`.
        If only a single :class:`~tenpy.networks.site.Site` is given, it is used for all chains.
    **kwargs :
        Additional keyword arguments given to the :class:`Lattice`.
        `basis`, `pos` and `pairs` are set accordingly.
        Defined pairs are ``'rung_NN', 'leg_NN', 'diagonal', 'nearest_neighbors'``.
    """
    dim = 1  #: the dimension of the lattice

    def __init__(self, L, N, sites, **kwargs):
        sites = _parse_sites(sites, N)
        basis = np.array([[1., 0.]])
        pos = np.vstack((np.zeros(N), np.linspace(0, 1, N))).T
        kwargs.setdefault('basis', basis)
        kwargs.setdefault('positions', pos)
        rung_NN = [(n, n + 1, np.array([0])) for n in range(N - 1)]
        leg_NN = [(n, n, np.array([1])) for n in range(N)]
        diag = [(n, n+1, np.array([1])) for n in range(N-1)] + \
            [(n+1, n, np.array([1])) for n in range(N-1)]
        kwargs.setdefault('pairs', {})
        kwargs['pairs'].setdefault('rung_NN', rung_NN)
        kwargs['pairs'].setdefault('leg_NN', leg_NN)
        kwargs['pairs'].setdefault('nearest_neighbors', rung_NN + leg_NN)
        kwargs['pairs'].setdefault('diagonal', diag)
        Lattice.__init__(self, [L], sites, **kwargs)

    def ordering(self, order):
        """Provide possible orderings of the `N` lattice sites.

        The following orders are defined here in addition to :meth:`Lattice.ordering`:

        ``'default'`` :
            Just along the chain, ``0, 1, 2, 3, 4, ... ,L-1``.
        ``'folded'``:
            Similar as the `folded` of a chain explained in :meth:`Chain.ordering`,
            but with the N-site unit cell.
        """
        if isinstance(order, str) and (order == 'default' or order == 'folded'):
            (L, Lu) = self.shape
            ordering = np.zeros([Lu * L, 2], dtype=np.intp)
            if order == 'default':
                ordering[:, 0] = np.repeat(np.arange(L, dtype=np.intp), Lu)
                ordering[:, 1] = np.tile(np.arange(Lu, dtype=np.intp), L)
            elif order == 'folded':
                order = []
                for i in range(L // 2):
                    for u in range(Lu):
                        order.append((i, u))
                    for u in range(Lu):
                        order.append((L - i - 1, u))
                if L % 2 == 1:
                    for u in range(Lu):
                        order.append((L // 2, u))
                assert len(order) == Lu * L
                ordering = np.array(order, dtype=np.intp)
            else:
                assert (False)  # should not be possible
            return ordering
        return super().ordering(order)


class Square(SimpleLattice):
    """A square lattice.

    .. plot ::

        import matplotlib.pyplot as plt
        from tenpy.models import lattice
        plt.figure(figsize=(7, 8))
        ax = plt.gca()
        lat = lattice.Square(4, 4, None, bc='periodic')
        lat.plot_coupling(ax, linestyle='-', linewidth=3, label='nearest_neighbors')
        for key, lw in zip(['next_nearest_neighbors',
                            'next_next_nearest_neighbors'],
                        [1.5, 1.]):
            pairs = lat.pairs[key]
            lat.plot_coupling(ax, pairs, linestyle='--', linewidth=lw, color='gray', label=key)
        lat.plot_sites(ax)
        lat.plot_basis(ax, origin=-0.5*(lat.basis[0] + lat.basis[1]))
        ax.set_aspect('equal')
        ax.set_xlim(-1, 5.2)
        ax.set_ylim(-1.2, 6)
        ax.legend(loc='upper left')
        plt.show()

    .. plot ::

        import matplotlib.pyplot as plt
        from tenpy.models import lattice
        fig, axes = plt.subplots(1, 3, sharex=True, sharey=True, figsize=(8, 5))
        lat = lattice.Square(5, 4, None, bc='periodic')
        order_names=['default', 'snake', 'Fstyle']
        for order_name, ax in zip(order_names, axes.flatten()):
            lat.plot_coupling(ax, linestyle='-', linewidth=1)
            lat.order = lat.ordering(order_name)
            lat.plot_order(ax, linestyle=':', linewidth=2)
            lat.plot_sites(ax)
            lat.plot_basis(ax, origin=(-0.5, -0.5))
            ax.set_title(f"order={order_name!r}")
            ax.set_xlim(-1, 5)
            ax.set_ylim(-1, 4)
            ax.set_aspect('equal')
        plt.show()

    Parameters
    ----------
    Lx, Ly : int
        The length in each direction.
    site : :class:`~tenpy.networks.site.Site`
        The local lattice site. The `unit_cell` of the :class:`Lattice` is just ``[site]``.
    **kwargs :
        Additional keyword arguments given to the :class:`Lattice`.
        `pairs` are set accordingly.
        If `order` is specified in the form ``('standard', snake_winding, priority)``,
        the `snake_winding` and `priority` should only be specified for the spatial directions.
        Similarly, `positions` can be specified as a single vector.
    """
    dim = 2  #: the dimension of the lattice

    def __init__(self, Lx, Ly, site, **kwargs):
        NN = [(0, 0, np.array([1, 0])), (0, 0, np.array([0, 1]))]
        nNN = [(0, 0, np.array([1, 1])), (0, 0, np.array([1, -1]))]
        nnNN = [(0, 0, np.array([2, 0])), (0, 0, np.array([0, 2]))]
        kwargs.setdefault('pairs', {})
        kwargs['pairs'].setdefault('nearest_neighbors', NN)
        kwargs['pairs'].setdefault('next_nearest_neighbors', nNN)
        kwargs['pairs'].setdefault('next_next_nearest_neighbors', nnNN)
        SimpleLattice.__init__(self, [Lx, Ly], site, **kwargs)


class Triangular(SimpleLattice):
    """A triangular lattice.

    .. plot ::


        import matplotlib.pyplot as plt
        from tenpy.models import lattice
        plt.figure(figsize=(6, 8))
        ax = plt.gca()
        lat = lattice.Triangular(4, 4, None, bc='periodic')
        lat.plot_coupling(ax, linestyle='-', linewidth=3, label='nearest_neighbors')
        for key, lw in zip(['next_nearest_neighbors',
                            'next_next_nearest_neighbors'],
                        [1.5, 1.]):
            pairs = lat.pairs[key]
            lat.plot_coupling(ax, pairs, linestyle='--', linewidth=lw, color='gray', label=key)
        lat.plot_sites(ax)
        lat.plot_basis(ax, origin=-0.5*(lat.basis[0] + lat.basis[1]))
        ax.set_aspect('equal')
        ax.set_xlim(-1)
        ax.set_ylim(-1)
        ax.legend(loc='upper left')
        plt.show()

    .. plot ::

        import matplotlib.pyplot as plt
        from tenpy.models import lattice
        fig, axes = plt.subplots(1, 2, sharex=True, sharey=True, figsize=(6, 4))
        lat = lattice.Triangular(4, 4, None, bc='periodic')
        order_names=['default', 'snake']
        for order_name, ax in zip(order_names, axes.flatten()):
            lat.plot_coupling(ax, linestyle='-', linewidth=1)
            lat.order = lat.ordering(order_name)
            lat.plot_order(ax, linestyle=':', linewidth=2)
            lat.plot_sites(ax)
            lat.plot_basis(ax, origin=(-0.5, -0.5))
            ax.set_title(f"order={order_name!r}")
            ax.set_xlim(-1, 5)
            ax.set_ylim(-1, 6)
            ax.set_aspect('equal')
        plt.show()


    Parameters
    ----------
    Lx, Ly : int
        The length in each direction.
    site : :class:`~tenpy.networks.site.Site`
        The local lattice site. The `unit_cell` of the :class:`Lattice` is just ``[site]``.
    **kwargs :
        Additional keyword arguments given to the :class:`Lattice`.
        `pairs` are set accordingly.
        If `order` is specified in the form ``('standard', snake_winding, priority)``,
        the `snake_winding` and `priority` should only be specified for the spatial directions.
        Similarly, `positions` can be specified as a single vector.
    """
    dim = 2  #: the dimension of the lattice

    def __init__(self, Lx, Ly, site, **kwargs):
        sqrt3_half = 0.5 * np.sqrt(3)  # = cos(pi/6)
        basis = np.array([[sqrt3_half, 0.5], [0., 1.]])
        NN = [(0, 0, np.array([1, 0])), (0, 0, np.array([-1, 1])), (0, 0, np.array([0, -1]))]
        nNN = [(0, 0, np.array([2, -1])), (0, 0, np.array([1, 1])), (0, 0, np.array([-1, 2]))]
        nnNN = [(0, 0, np.array([2, 0])), (0, 0, np.array([0, 2])), (0, 0, np.array([-2, 2]))]
        kwargs.setdefault('basis', basis)
        kwargs.setdefault('pairs', {})
        kwargs['pairs'].setdefault('nearest_neighbors', NN)
        kwargs['pairs'].setdefault('next_nearest_neighbors', nNN)
        kwargs['pairs'].setdefault('next_next_nearest_neighbors', nnNN)
        SimpleLattice.__init__(self, [Lx, Ly], site, **kwargs)


class Honeycomb(Lattice):
    """A honeycomb lattice.

    .. plot ::

        import matplotlib.pyplot as plt
        from tenpy.models import lattice
        plt.figure(figsize=(6, 8))
        ax = plt.gca()
        lat = lattice.Honeycomb(4, 4, None, bc='periodic')
        lat.plot_coupling(ax, linestyle='-', linewidth=3, label='nearest_neighbors')
        for key, lw in zip(['next_nearest_neighbors',
                            'next_next_nearest_neighbors'],
                        [1.5, 1.]):
            pairs = lat.pairs[key]
            lat.plot_coupling(ax, pairs, linestyle='--', linewidth=lw, color='gray', label=key)
        for key in ['fourth_nearest_neighbors', 'fifth_nearest_neighbors']:
            ax.plot([], [], ' ', label=key)
        lat.plot_sites(ax)
        lat.plot_basis(ax, origin=-0.5*(lat.basis[0] + lat.basis[1]))
        ax.set_aspect('equal')
        ax.set_xlim(-1)
        ax.set_ylim(-1)
        ax.legend(loc='upper left')
        plt.show()

    .. plot ::

        import matplotlib.pyplot as plt
        from tenpy.models import lattice
        fig, axes = plt.subplots(2, 2, sharex=True, sharey=True, figsize=(6, 8))
        lat = lattice.Honeycomb(3, 3, None, bc='periodic')
        order_names=['rings', 'Cstyle', 'snake', 'snakeCstyle']
        for order_name, ax in zip(order_names, axes.flatten()):
            lat.plot_coupling(ax, linestyle='-', linewidth=1)
            lat.order = lat.ordering(order_name)
            lat.plot_order(ax, linestyle=':', linewidth=2)
            lat.plot_sites(ax)
            lat.plot_basis(ax, origin=(-0.5, -0.5))
            ax.set_title(f"order={order_name!r}")
            ax.set_xlim(-0.5, 3)
            ax.set_ylim(-0.5, 4)
            ax.set_aspect('equal')
        axes[0, 0].set_title("order='default'='rings'")
        plt.show()

    Parameters
    ----------
    Lx, Ly : int
        The length in each direction.
    sites : (list of) :class:`~tenpy.networks.site.Site`
        The two local lattice sites making the `unit_cell` of the :class:`Lattice`.
        If only a single :class:`~tenpy.networks.site.Site` is given, it is used for both sites.
    **kwargs :
        Additional keyword arguments given to the :class:`Lattice`.
        `basis`, `pos` and `pairs` are set accordingly.
        For the Honeycomb lattice ``'fourth_nearest_neighbors', 'fifth_nearest_neighbors'``
        are set in :attr:`pairs`.
    """
    dim = 2  #: the dimension of the lattice
    Lu = 2  #: the (expected) number of sites in the unit cell, ``len(unit_cell)``.

    def __init__(self, Lx, Ly, sites, **kwargs):
        sites = _parse_sites(sites, 2)
        basis = np.array(([0.5 * np.sqrt(3), 0.5], [0., 1]))
        delta = np.array([1 / (2. * np.sqrt(3.)), 0.5])
        pos = (-delta / 2., delta / 2)
        kwargs.setdefault('basis', basis)
        kwargs.setdefault('positions', pos)
        NN = [(0, 1, np.array([0, 0])), (1, 0, np.array([1, 0])), (1, 0, np.array([0, 1]))]
        nNN = [(0, 0, np.array([1, 0])), (0, 0, np.array([0, 1])), (0, 0, np.array([1, -1])),
               (1, 1, np.array([1, 0])), (1, 1, np.array([0, 1])), (1, 1, np.array([1, -1]))]
        nnNN = [(1, 0, np.array([1, 1])), (0, 1, np.array([-1, 1])), (0, 1, np.array([1, -1]))]
        NN4 = [(0, 1, np.array([0, 1])), (0, 1, np.array([1, 0])), (0, 1, np.array([1, -2])),
               (0, 1, np.array([0, -2])), (0, 1, np.array([-2, 0])), (0, 1, np.array([-2, 1]))]
        NN5 = [(0, 0, np.array([1, 1])), (0, 0, np.array([2, -1])), (0, 0, np.array([-1, 2])),
               (1, 1, np.array([1, 1])), (1, 1, np.array([2, -1])), (1, 1, np.array([-1, 2]))]
        kwargs.setdefault('pairs', {})
        kwargs['pairs'].setdefault('nearest_neighbors', NN)
        kwargs['pairs'].setdefault('next_nearest_neighbors', nNN)
        kwargs['pairs'].setdefault('next_next_nearest_neighbors', nnNN)
        kwargs['pairs'].setdefault('fourth_nearest_neighbors', NN4)
        kwargs['pairs'].setdefault('fifth_nearest_neighbors', NN5)
        Lattice.__init__(self, [Lx, Ly], sites, **kwargs)

    def ordering(self, order):
        """Provide possible orderings of the `N` lattice sites.

        The following orders are defined here in addition to :meth:`Lattice.ordering`:

        ``'rings', 'default'`` :
            First the A sublattice, then the B sublattice.
        ``'snake'``:
            Snake-winding along the rings: going up the A lattice, going down B.
        """
        if isinstance(order, str):
            if order == "default" or order == 'rings':
                # equivalent to get_grouped_order(self.shape, [(0, 2), (1,)])
                priority = (0, 2, 1)
                snake_winding = (False, False, False)
                return get_order(self.shape, snake_winding, priority)
            elif order == "snake" or order== "snake_rings":
                priority = (0, 2, 1)
                snake_winding = (False, False, True)
                return get_order(self.shape, snake_winding, priority)
        return super().ordering(order)

    @property
    def fourth_nearest_neighbors(self):
        msg = ("Deprecated access with ``lattice.fourth_nearest_neighbors``.\n"
               "Use ``lattice.pairs['fourth_nearest_neighbors']`` instead.")
        warnings.warn(msg, FutureWarning)
        return self.pairs['fourth_nearest_neighbors']

    @property
    def fifth_nearest_neighbors(self):
        msg = ("Deprecated access with ``lattice.fifth_nearest_neighbors``.\n"
               "Use ``lattice.pairs['fifth_nearest_neighbors']`` instead.")
        warnings.warn(msg, FutureWarning)
        return self.pairs['fifth_nearest_neighbors']


class Kagome(Lattice):
    """A Kagome lattice.

    .. plot ::

        import matplotlib.pyplot as plt
        from tenpy.models import lattice
        plt.figure(figsize=(5, 4))
        ax = plt.gca()
        lat = lattice.Kagome(4, 4, None, bc='periodic')
        lat.plot_coupling(ax, linewidth=3.)
        lat.plot_order(ax, linestyle=':', linewidth=2)
        lat.plot_sites(ax)
        lat.plot_basis(ax, origin=-0.25*(lat.basis[0] + lat.basis[1]))
        ax.set_aspect('equal')
        ax.set_xlim(-1)
        ax.set_ylim(-1)
        plt.show()

    .. plot ::

        import matplotlib.pyplot as plt
        from tenpy.models import lattice
        fig, axes = plt.subplots(1, 2, sharex=True, sharey=True, figsize=(8, 4))
        lat = lattice.Kagome(3, 3, None, bc='periodic')
        order_names=['default', 'rings']
        for order_name, ax in zip(order_names, axes.flatten()):
            lat.plot_coupling(ax, linestyle='-', linewidth=1)
            lat.order = lat.ordering(order_name)
            lat.plot_order(ax, linestyle=':', linewidth=2)
            lat.plot_sites(ax)
            lat.plot_basis(ax, origin=(-0.5, -0.5))
            ax.set_title(f"order={order_name!r}")
            ax.set_aspect('equal')
        axes[0].set_title("order='default'='Cstyle'")
        plt.show()

    Parameters
    ----------
    Lx, Ly : int
        The length in each direction.
    sites : (list of) :class:`~tenpy.networks.site.Site`
        The two local lattice sites making the `unit_cell` of the :class:`Lattice`.
        If only a single :class:`~tenpy.networks.site.Site` is given, it is used for both sites.
    **kwargs :
        Additional keyword arguments given to the :class:`Lattice`.
        `basis`, `pos` and `pairs` are set accordingly.
    """
    dim = 2  #: the dimension of the lattice
    Lu = 3  #: the (expected) number of sites in the unit cell, ``len(unit_cell)``.

    def __init__(self, Lx, Ly, sites, **kwargs):
        sites = _parse_sites(sites, 3)
        #   \   /
        #    \ /
        #     2
        #    / \
        #   /   \
        #  0-----1-----
        pos = np.array([[0, 0], [1, 0], [0.5, 0.5 * 3**0.5]])
        basis = [2 * pos[1], 2 * pos[2]]
        kwargs.setdefault('basis', basis)
        kwargs.setdefault('positions', pos)
        NN = [(0, 1, np.array([0, 0])), (0, 2, np.array([0, 0])), (1, 2, np.array([0, 0])),
              (1, 0, np.array([1, 0])), (2, 0, np.array([0, 1])), (2, 1, np.array([-1, 1]))]
        nNN = [(0, 1, np.array([0, -1])), (0, 2, np.array([1, -1])), (1, 0, np.array([1, -1])),
               (1, 2, np.array([1, 0])), (2, 0, np.array([1, 0])), (2, 1, np.array([0, 1]))]
        nnNN = [(0, 0, np.array([1, -1])), (0, 0, np.array([0, 1])), (0, 0, np.array([1, 0])),
                (1, 1, np.array([1, -1])), (1, 1, np.array([0, 1])), (1, 1, np.array([1, 0])),
                (2, 2, np.array([1, -1])), (2, 2, np.array([0, 1])), (2, 2, np.array([1, 0]))]
        kwargs.setdefault('pairs', {})
        kwargs['pairs'].setdefault('nearest_neighbors', NN)
        kwargs['pairs'].setdefault('next_nearest_neighbors', nNN)
        kwargs['pairs'].setdefault('next_next_nearest_neighbors', nnNN)
        Lattice.__init__(self, [Lx, Ly], sites, **kwargs)

    def ordering(self, order):
        """Provide possible orderings of the `N` lattice sites.

        Depending on your couplings and states, the ``'default'``  (defined as ``'Cstyle'``),
        or the new ``'rings'`` order along the triangles might be better.
        The following orders are defined here in addition to :meth:`Lattice.ordering`:

        ``'rings', 'default'`` :
            Along y first for sites (0, 2) on the left of the triangles, then one ring for site 1.

        """
        if isinstance(order, str):
            if order == "rings":
                order = get_order_grouped(self.shape, [(0, 2), (1,)])
                return order
        return super().ordering(order)


def get_lattice(lattice_name):
    """Given the name of a :class:`Lattice` class, get the lattice class itself.

    Parameters
    ----------
    lattice_name : str | type
        Name of a :class:`Lattice` class defined in the module :mod:`~tenpy.models.lattice`,
        for example ``"Chain", "Square", "Honeycomb", ...``.
        Alternatively, instead of the name directly the class itself can be given.

    Returns
    -------
    LatticeClass : :class:`Lattice`
        The lattice class (type, not instance) specified by `lattice_name`.
    """
    return find_subclass(Lattice, lattice_name)


def get_order(shape, snake_winding, priority=None):
    """Built the :attr:`Lattice.order` in (Snake-) C-Style for a given lattice shape.

    .. note ::
        In this doc-string, the word 'direction' refers to a physical direction of the lattice
        or the index `u` of the unit cell as an "artificial direction".

    Parameters
    ----------
    shape : tuple of int
        The shape of the lattice, i.e., the length in each direction.
    snake_winding : tuple of bool
        For each direction one bool, whether we should wind as a "snake" (True) in that direction
        (i.e., going forth and back) or simply repeat ascending (False)
    priority : ``None`` | tuple of float
        If ``None`` (default), use C-Style ordering.
        Otherwise, this defines the priority along which direction to wind first;
        the direction with the highest priority increases fastest.
        For example, "C-Style" order is enforced by ``priority=(0, 1, 2, ...)``,
        and Fortran F-style order is enforced by ``priority=(dim, dim-1, ..., 1, 0)``
    group : ``None`` | tuple of tuple
        If ``None`` (default), ignore it.
        Otherwise, it specifies that we group the fastest changing dimension

    Returns
    -------
    order : ndarray (np.prod(shape), len(shape))
        An order of the sites for :attr:`Lattice.order` in the specified `ordering`.

    See also
    --------
    Lattice.ordering : method in :class:`Lattice` to obtain the order from parameters.
    Lattice.plot_order : visualizes the resulting order in a :class:`Lattice`.
    get_order_grouped : a variant grouping sites of the unit cell.
    """
    if priority is not None:
        # reduce this case to C-style order and a few permutations
        perm = np.argsort(priority)
        inv_perm = inverse_permutation(perm)
        transp_shape = np.array(shape)[perm]
        transp_snake = np.array(snake_winding)[perm]
        order = get_order(transp_shape, transp_snake, None)  # in plain C-style
        order = order[:, inv_perm]
        return order
    # simpler case: generate C-style order
    shape = tuple(shape)
    if not any(snake_winding):
        # optimize: can use np.mgrid
        res = np.mgrid[tuple([slice(0, L) for L in shape])]
        return res.reshape((len(shape), np.prod(shape))).T
    # some snake: generate direction by direction, each time adding a new column to `order`
    snake_winding = tuple(snake_winding) + (False, )
    dim = len(shape)
    order = np.empty((1, 0), dtype=np.intp)
    for i in range(dim):
        L = shape[dim - 1 - i]
        snake = snake_winding[dim - i]  # previous direction snake?
        L0, D = order.shape
        # insert a new first column into order
        new_order = np.empty((L * L0, D + 1), dtype=np.intp)
        new_order[:, 0] = np.repeat(np.arange(L), L0)
        if not snake:
            new_order[:, 1:] = np.tile(order, (L, 1))
        else:  # snake
            new_order[:L0, 1:] = order
            L0_2 = 2 * L0
            if L > 1:
                # reverse order to go back for second index
                new_order[L0:L0_2, 1:] = order[::-1, :]
            if L > 2:
                # repeat (ascending, descending) up to length L
                rep = L // 2 - 1
                if rep > 0:
                    new_order[L0_2:(rep + 1) * L0_2, 1:] = np.tile(new_order[:L0_2, 1:], (rep, 1))
                if L % 2 == 1:
                    new_order[-L0:, 1:] = order
        order = new_order
    return order


def get_order_grouped(shape, groups, priority=None):
    """Variant of :func:`get_order`, grouping some sites of the unit cell.

    This function is useful for lattices with a unit cell of more than 2 sites (e.g. Kagome).
    For 2D lattices with a unit cell, the ordering goes
    first within a group , then along y,
    then the next group (for the same x-value), again along y,
    and finally along x when all groups are done.

    As an example, consider the Kagome lattice.

    .. plot ::

        import matplotlib.pyplot as plt
        from tenpy.models import lattice
        fig, axes = plt.subplots(2, 2, sharex=True, sharey=True, figsize=(8, 6))
        groups = [[(0, 1, 2)], [(0, 2, 1)],
                [(0, 2), (1,)], [(0, 2), (1,)]]
        priorities = [None, None, None, [1, 0, 2]]
        lat = lattice.Kagome(3, 3, None, bc='periodic')
        for gr, prio, ax in zip(groups, priorities, axes.flatten()):
            order = lattice.get_order_grouped(lat.shape, gr, prio)
            lat.order = order
            lat.plot_order(ax, linestyle=':', linewidth=2)
            lat.plot_sites(ax)
            lat.plot_basis(ax, origin=-0.25*(lat.basis[0] + lat.basis[1]))
            ax.set_title(', '.join(['("grouped"', str(gr), str(prio) + ')']))
            ax.set_aspect('equal')
            ax.set_xlim(-1)
            ax.set_ylim(-1)
        plt.show()

    .. note ::
        In this doc-string, the word 'direction' refers to a physical direction of the lattice
        or the index `u` of the unit cell as an "artificial direction".

    Parameters
    ----------
    shape : tuple of int
        The shape of the lattice, i.e., the length in each direction.
    groups : tuple of tuple of int
        A partition and reordering of ``range(shape[-1])`` into smaller groups.
        The ordering goes first within a group, then along the last spatial dimensions, then
        changing between different groups and finally in Cstyle order along the remaining spatial
        dimensions.
    priority : None | tuple of ints
        By default (`None`), use C-style order for everything except the unit cell, as shown above.
        If a tuple, it should have length ``len(shape)`` and specifies which order to go first,
        similarly as in :func:`get_order`. To group sites in the unit cell, you should make the
        last entry of `priority` the largest. However, you can also choose to group along another
        direction - in that case `groups` should be a partitioning of
        ``range(shape(argmax(priority)))``. Try and plot it, if you need it!

    Returns
    -------
    order : ndarray (np.prod(shape), len(shape))
        An order of the sites for :attr:`Lattice.order` in the specified `ordering`.

    See also
    --------
    :meth:`Lattice.ordering` : method in :class:`Lattice` to obtain the order from parameters.
    :meth:`Lattice.plot_order` : visualizes the resulting order in a :class:`Lattice`.
    """
    if priority is not None:
        # reduce this case to C-style order and a few permutations
        perm = np.argsort(priority)
        inv_perm = inverse_permutation(perm)
        transp_shape = np.array(shape)[perm]
        order = get_order_grouped(transp_shape, groups, None)  # in plain C-style
        order = order[:, inv_perm]
        return order
    Ly = shape[-2]
    Lu = shape[-1]
    N_sites = np.prod(shape)
    # sanity check for argument group
    groups = list(groups)
    all = [g for gr in groups for g in gr]
    all_set = set(all)
    assert all_set == set(range(Lu))  # does every number appear?
    assert len(all) == len(all_set) == Lu  # exactly once?
    assert len(shape) > 1
    rLy = np.arange(Ly)
    pre_order = np.empty((Ly * Lu, 2), dtype=np.intp)
    start = 0
    for gr in groups:
        gr = np.array(gr)
        Lgr = len(gr)
        end = start + Lgr * Ly
        pre_order[start:end, 0] = np.repeat(rLy, Lgr)
        pre_order[start:end, 1] = np.tile(gr, Ly)
        start = end
    other_order = get_order(shape[:-2], [False])
    order = np.empty((N_sites, len(shape)), dtype=np.intp)
    order[:, :-2] = np.repeat(other_order, Ly * Lu, axis=0)
    order[:, -2:] = np.tile(pre_order, (N_sites // (Ly * Lu), 1))
    return order


def _parse_sites(sites, expected_number):
    try:  # allow to specify a single site
        iter(sites)
    except TypeError:
        return [sites] * expected_number
    if len(sites) != expected_number:
        raise ValueError("need to specify a single site or exactly {0:d}, got {1:d}".format(
            expected_number, len(sites)))
    return sites<|MERGE_RESOLUTION|>--- conflicted
+++ resolved
@@ -149,14 +149,8 @@
         dimension as for the `unit_cell_positions` and `basis`.
     pairs : dict
         See above.
-<<<<<<< HEAD
-    segement_first_last : tuple of int
-        The `first` and `last` MPS sites of the original lattice for "segment" :attr:`bc_MPS`;
-        not set otherwise.
-=======
     segment_first_last : tuple of int
         The `first` and `last` MPS sites for "segment" :attr:`bc_MPS`; not set otherwise.
->>>>>>> aac0b8f8
     _order : ndarray (N_sites, dim+1)
         The place where :attr:`order` is stored.
     _strides : ndarray (dim, )
@@ -566,28 +560,9 @@
             # first = 0, not needed since first == 0 from above.
         elif last is None:
             last = L - 1
-<<<<<<< HEAD
-        if first > last: # first == last should be fine
-            raise ValueError(f"need first <= last, got {first:d}, {last:d}")
-        first_unit_cell = first - first % L # index of the beginning of the unit cell (of LATTICE) of first
-        if cp.bc_MPS != 'infinite':
-            assert first_unit_cell == 0 # i.e. first > 0
-        segment_first_last = (first, last)
-        if first_unit_cell != 0:
-            #assert first_unit_cell < 1 and first_unit_cell > -2, "No need to shift into 1st or -2nd unit cell" # SAJANT - if first > L, then first_unit_cell > 0.
-            
-            #if cp.bc_MPS != 'infinite' and first_unit_cell < 0: # finite should always have first_unit_cell==0
-            #    raise ValueError("can't enlarge to negative `first` for finite system")
-            
-            # shift by whole unit cell(s) to the right until `first` is in first unit cell
-            first, last = first - first_unit_cell, last - first_unit_cell
-            assert 0 <= first < L
-        enlarge = last // L + 1
-=======
             enlarge = 1
         else:
             enlarge = last // L + 1
->>>>>>> aac0b8f8
         assert enlarge > 0
         if enlarge > 1:
             cp.enlarge_mps_unit_cell(enlarge)
