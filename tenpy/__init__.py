--- conflicted
+++ resolved
@@ -22,10 +22,6 @@
 from . import models
 from . import simulations
 from . import version  # needs to be after linalg!
-<<<<<<< HEAD
-# don't import mpi_parallel: it imports mpi4py, which has side effects!
-from .simulations.simulation import run_simulation, resume_from_checkpoint, run_seq_simulations
-=======
 
 # provide the more important functions and classes directly from the main namespace:
 from .algorithms.dmrg_parallel import DMRGThreadPlusHC
@@ -45,6 +41,7 @@
                                   concatenate, grid_concat, grid_outer, detect_grid_outer_legcharge,
                                   detect_qtotal, detect_legcharge, trace, outer, inner, tensordot,
                                   svd, pinv, norm, eigh, eig, eigvalsh, eigvals, speigs, expm, qr)
+# don't import mpi_parallel: it imports mpi4py, which has side effects!
 from .models.lattice import (Lattice, TrivialLattice, SimpleLattice, MultiSpeciesLattice,
                              IrregularLattice, HelicalLattice, Chain, Ladder, NLegLadder, Square,
                              Triangular, Honeycomb, Kagome, get_lattice)
@@ -81,7 +78,6 @@
                                       m_onsite_expectation_value, m_correlation_length,
                                       m_evolved_time)
 
->>>>>>> 3db87cb7
 
 #: hard-coded version string
 __version__ = version.version
